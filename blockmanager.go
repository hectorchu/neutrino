// NOTE: THIS API IS UNSTABLE RIGHT NOW AND WILL GO MOSTLY PRIVATE SOON.

package neutrino

import (
	"bytes"
	"container/list"
	"fmt"
	"math"
	"math/big"
	"sync"
	"sync/atomic"
	"time"

<<<<<<< HEAD
	"github.com/ltcsuite/ltcd/blockchain"
	"github.com/ltcsuite/ltcd/chaincfg"
	"github.com/ltcsuite/ltcd/chaincfg/chainhash"
	"github.com/ltcsuite/ltcd/txscript"
	"github.com/ltcsuite/ltcd/wire"
	"github.com/ltcsuite/ltcutil"
	"github.com/ltcsuite/ltcutil/gcs"
	"github.com/ltcsuite/ltcutil/gcs/builder"
	"github.com/ltcsuite/neutrino/blockntfns"
	"github.com/ltcsuite/neutrino/headerfs"
	"github.com/ltcsuite/neutrino/headerlist"
=======
	"github.com/btcsuite/btcd/blockchain"
	"github.com/btcsuite/btcd/chaincfg"
	"github.com/btcsuite/btcd/chaincfg/chainhash"
	"github.com/btcsuite/btcd/txscript"
	"github.com/btcsuite/btcd/wire"
	"github.com/btcsuite/btcutil"
	"github.com/btcsuite/btcutil/gcs"
	"github.com/btcsuite/btcutil/gcs/builder"
	"github.com/lightninglabs/neutrino/banman"
	"github.com/lightninglabs/neutrino/blockntfns"
	"github.com/lightninglabs/neutrino/chainsync"
	"github.com/lightninglabs/neutrino/headerfs"
	"github.com/lightninglabs/neutrino/headerlist"
	"github.com/lightninglabs/neutrino/query"
>>>>>>> e6008ceb
)

const (
	// maxTimeOffset is the maximum duration a block time is allowed to be
	// ahead of the curent time. This is currently 2 hours.
	maxTimeOffset = 2 * time.Hour

	// numMaxMemHeaders is the max number of headers to store in memory for
	// a particular peer. By bounding this value, we're able to closely
	// control our effective memory usage during initial sync and re-org
	// handling. This value should be set a "sane" re-org size, such that
	// we're able to properly handle re-orgs in size strictly less than
	// this value.
	numMaxMemHeaders = 10000

	// retryTimeout is the time we'll wait between failed queries to fetch
	// filter checkpoints and headers.
	retryTimeout = 3 * time.Second

	// maxCFCheckptsPerQuery is the maximum number of filter header
	// checkpoints we can query for within a single message over the wire.
	maxCFCheckptsPerQuery = wire.MaxCFHeadersPerMsg / wire.CFCheckptInterval
)

// filterStoreLookup
type filterStoreLookup func(*ChainService) *headerfs.FilterHeaderStore

var (
	// filterTypes is a map of filter types to synchronize to a lookup
	// function for the service's store for that filter type.
	filterTypes = map[wire.FilterType]filterStoreLookup{
		wire.GCSFilterRegular: func(
			s *ChainService) *headerfs.FilterHeaderStore {

			return s.RegFilterHeaders
		},
	}
)

// zeroHash is the zero value hash (all zeros).  It is defined as a convenience.
var zeroHash chainhash.Hash

// newPeerMsg signifies a newly connected peer to the block handler.
type newPeerMsg struct {
	peer *ServerPeer
}

// invMsg packages a bitcoin inv message and the peer it came from together
// so the block handler has access to that information.
type invMsg struct {
	inv  *wire.MsgInv
	peer *ServerPeer
}

// headersMsg packages a bitcoin headers message and the peer it came from
// together so the block handler has access to that information.
type headersMsg struct {
	headers *wire.MsgHeaders
	peer    *ServerPeer
}

// donePeerMsg signifies a newly disconnected peer to the block handler.
type donePeerMsg struct {
	peer *ServerPeer
}

// txMsg packages a bitcoin tx message and the peer it came from together
// so the block handler has access to that information.
type txMsg struct {
	tx   *ltcutil.Tx
	peer *ServerPeer
}

// blockManagerCfg holds options and dependencies needed by the blockManager
// during operation.
type blockManagerCfg struct {
	// ChainParams is the chain that we're running on.
	ChainParams chaincfg.Params

	// BlockHeaders is the store where blockheaders are persistently
	// stored.
	BlockHeaders headerfs.BlockHeaderStore

	// RegFilterHeaders is the store where filter headers for the regular
	// compact filters are persistently stored.
	RegFilterHeaders *headerfs.FilterHeaderStore

	// TimeSource is used to access a time estimate based on the clocks of
	// the connected peers.
	TimeSource blockchain.MedianTimeSource

	// QueryDispatcher is used to make queries to connected Bitcoin peers.
	QueryDispatcher query.Dispatcher

	// BanPeer bans and disconnects the given peer.
	BanPeer func(addr string, reason banman.Reason) error

	// GetBlock fetches a block from the p2p network.
	GetBlock func(chainhash.Hash, ...QueryOption) (*btcutil.Block, error)

	// firstPeerSignal is a channel that's sent upon once the main daemon
	// has made its first peer connection. We use this to ensure we don't
	// try to perform any queries before we have our first peer.
	firstPeerSignal <-chan struct{}

	queryAllPeers func(
		queryMsg wire.Message,
		checkResponse func(sp *ServerPeer, resp wire.Message,
			quit chan<- struct{}, peerQuit chan<- struct{}),
		options ...QueryOption)
}

// blockManager provides a concurrency safe block manager for handling all
// incoming blocks.
type blockManager struct {
	started  int32
	shutdown int32

	cfg *blockManagerCfg

	// blkHeaderProgressLogger is a progress logger that we'll use to
	// update the number of blocker headers we've processed in the past 10
	// seconds within the log.
	blkHeaderProgressLogger *headerProgressLogger

	// fltrHeaderProgessLogger is a process logger similar to the one
	// above, but we'll use it to update the progress of the set of filter
	// headers that we've verified in the past 10 seconds.
	fltrHeaderProgessLogger *headerProgressLogger

	// genesisHeader is the filter header of the genesis block.
	genesisHeader chainhash.Hash

	// headerTip will be set to the current block header tip at all times.
	// Callers MUST hold the lock below each time they read/write from
	// this field.
	headerTip uint32

	// headerTipHash will be set to the hash of the current block header
	// tip at all times.  Callers MUST hold the lock below each time they
	// read/write from this field.
	headerTipHash chainhash.Hash

	// newHeadersMtx is the mutex that should be held when reading/writing
	// the headerTip variable above.
	//
	// NOTE: When using this mutex along with newFilterHeadersMtx at the
	// same time, newHeadersMtx should always be acquired first.
	newHeadersMtx sync.RWMutex

	// newHeadersSignal is condition variable which will be used to notify
	// any waiting callers (via Broadcast()) that the tip of the current
	// chain has changed. This is useful when callers need to know we have
	// a new tip, but not necessarily each block that was connected during
	// switch over.
	newHeadersSignal *sync.Cond

	// filterHeaderTip will be set to the height of the current filter
	// header tip at all times.  Callers MUST hold the lock below each time
	// they read/write from this field.
	filterHeaderTip uint32

	// filterHeaderTipHash will be set to the current block hash of the
	// block at height filterHeaderTip at all times.  Callers MUST hold the
	// lock below each time they read/write from this field.
	filterHeaderTipHash chainhash.Hash

	// newFilterHeadersMtx is the mutex that should be held when
	// reading/writing the filterHeaderTip variable above.
	//
	// NOTE: When using this mutex along with newHeadersMtx at the same
	// time, newHeadersMtx should always be acquired first.
	newFilterHeadersMtx sync.RWMutex

	// newFilterHeadersSignal is condition variable which will be used to
	// notify any waiting callers (via Broadcast()) that the tip of the
	// current filter header chain has changed. This is useful when callers
	// need to know we have a new tip, but not necessarily each filter
	// header that was connected during switch over.
	newFilterHeadersSignal *sync.Cond

	// syncPeer points to the peer that we're currently syncing block
	// headers from.
	syncPeer *ServerPeer

	// syncPeerMutex protects the above syncPeer pointer at all times.
	syncPeerMutex sync.RWMutex

<<<<<<< HEAD
	// server is a pointer to the main p2p server for Neutrino, we'll use
	// this pointer at times to do things like access the database, etc
	server *ChainService

=======
>>>>>>> e6008ceb
	// peerChan is a channel for messages that come from peers
	peerChan chan interface{}

	// blockNtfnChan is a channel in which the latest block notifications
	// for the tip of the chain will be sent upon.
	blockNtfnChan chan blockntfns.BlockNtfn

	wg   sync.WaitGroup
	quit chan struct{}

	headerList     headerlist.Chain
	reorgList      headerlist.Chain
	startHeader    *headerlist.Node
	nextCheckpoint *chaincfg.Checkpoint
	lastRequested  chainhash.Hash

	minRetargetTimespan int64 // target timespan / adjustment factor
	maxRetargetTimespan int64 // target timespan * adjustment factor
	blocksPerRetarget   int32 // target timespan / target time per block
}

// newBlockManager returns a new bitcoin block manager.  Use Start to begin
// processing asynchronous block and inv updates.
func newBlockManager(cfg *blockManagerCfg) (*blockManager, error) {

	targetTimespan := int64(cfg.ChainParams.TargetTimespan / time.Second)
	targetTimePerBlock := int64(cfg.ChainParams.TargetTimePerBlock / time.Second)
	adjustmentFactor := cfg.ChainParams.RetargetAdjustmentFactor

	bm := blockManager{
<<<<<<< HEAD
		server:        s,
=======
		cfg:           cfg,
>>>>>>> e6008ceb
		peerChan:      make(chan interface{}, MaxPeers*3),
		blockNtfnChan: make(chan blockntfns.BlockNtfn),
		blkHeaderProgressLogger: newBlockProgressLogger(
			"Processed", "block", log,
		),
		fltrHeaderProgessLogger: newBlockProgressLogger(
			"Verified", "filter header", log,
		),
		headerList: headerlist.NewBoundedMemoryChain(
			numMaxMemHeaders,
		),
		reorgList: headerlist.NewBoundedMemoryChain(
			numMaxMemHeaders,
		),
		quit:                make(chan struct{}),
		blocksPerRetarget:   int32(targetTimespan / targetTimePerBlock),
		minRetargetTimespan: targetTimespan / adjustmentFactor,
		maxRetargetTimespan: targetTimespan * adjustmentFactor,
	}

	// Next we'll create the two signals that goroutines will use to wait
	// on a particular header chain height before starting their normal
	// duties.
	bm.newHeadersSignal = sync.NewCond(&bm.newHeadersMtx)
	bm.newFilterHeadersSignal = sync.NewCond(&bm.newFilterHeadersMtx)

	// We fetch the genesis header to use for verifying the first received
	// interval.
	genesisHeader, err := cfg.RegFilterHeaders.FetchHeaderByHeight(0)
	if err != nil {
		return nil, err
	}
	bm.genesisHeader = *genesisHeader

	// Initialize the next checkpoint based on the current height.
	header, height, err := cfg.BlockHeaders.ChainTip()
	if err != nil {
		return nil, err
	}
	bm.nextCheckpoint = bm.findNextHeaderCheckpoint(int32(height))
	bm.headerList.ResetHeaderState(headerlist.Node{
		Header: *header,
		Height: int32(height),
	})
	bm.headerTip = height
	bm.headerTipHash = header.BlockHash()

	// Finally, we'll set the filter header tip so any goroutines waiting
	// on the condition obtain the correct initial state.
	_, bm.filterHeaderTip, err = cfg.RegFilterHeaders.ChainTip()
	if err != nil {
		return nil, err
	}

	// We must also ensure the the filter header tip hash is set to the
	// block hash at the filter tip height.
	fh, err := cfg.BlockHeaders.FetchHeaderByHeight(bm.filterHeaderTip)
	if err != nil {
		return nil, err
	}
	bm.filterHeaderTipHash = fh.BlockHash()

	return &bm, nil
}

// Start begins the core block handler which processes block and inv messages.
func (b *blockManager) Start() {
	// Already started?
	if atomic.AddInt32(&b.started, 1) != 1 {
		return
	}

	log.Trace("Starting block manager")
	b.wg.Add(2)
	go b.blockHandler()
	go func() {
		defer b.wg.Done()

		log.Debug("Waiting for peer connection...")

		// Before starting the cfHandler we want to make sure we are
		// connected with at least one peer.
		select {
		case <-b.cfg.firstPeerSignal:
		case <-b.quit:
			return
		}

		log.Debug("Peer connected, starting cfHandler.")
		b.cfHandler()
	}()
}

// Stop gracefully shuts down the block manager by stopping all asynchronous
// handlers and waiting for them to finish.
func (b *blockManager) Stop() error {
	if atomic.AddInt32(&b.shutdown, 1) != 1 {
		log.Warnf("Block manager is already in the process of " +
			"shutting down")
		return nil
	}

	// We'll send out update signals before the quit to ensure that any
	// goroutines waiting on them will properly exit.
	done := make(chan struct{})
	go func() {
		ticker := time.NewTicker(time.Millisecond * 50)
		defer ticker.Stop()

		for {
			select {
			case <-done:
				return
			case <-ticker.C:
			}

			b.newHeadersSignal.Broadcast()
			b.newFilterHeadersSignal.Broadcast()
		}
	}()

	log.Infof("Block manager shutting down")
	close(b.quit)
	b.wg.Wait()

	close(done)
	return nil
}

// NewPeer informs the block manager of a newly active peer.
func (b *blockManager) NewPeer(sp *ServerPeer) {
	// Ignore if we are shutting down.
	if atomic.LoadInt32(&b.shutdown) != 0 {
		return
	}

	select {
	case b.peerChan <- &newPeerMsg{peer: sp}:
	case <-b.quit:
		return
	}
}

// handleNewPeerMsg deals with new peers that have signalled they may be
// considered as a sync peer (they have already successfully negotiated).  It
// also starts syncing if needed.  It is invoked from the syncHandler
// goroutine.
func (b *blockManager) handleNewPeerMsg(peers *list.List, sp *ServerPeer) {
	// Ignore if in the process of shutting down.
	if atomic.LoadInt32(&b.shutdown) != 0 {
		return
	}

	log.Infof("New valid peer %s (%s)", sp, sp.UserAgent())

	// Ignore the peer if it's not a sync candidate.
	if !b.isSyncCandidate(sp) {
		return
	}

	// Add the peer as a candidate to sync from.
	peers.PushBack(sp)

	// If we're current with our sync peer and the new peer is advertising
	// a higher block than the newest one we know of, request headers from
	// the new peer.
	_, height, err := b.cfg.BlockHeaders.ChainTip()
	if err != nil {
		log.Criticalf("Couldn't retrieve block header chain tip: %s",
			err)
		return
	}
	if height < uint32(sp.StartingHeight()) && b.BlockHeadersSynced() {
		locator, err := b.cfg.BlockHeaders.LatestBlockLocator()
		if err != nil {
			log.Criticalf("Couldn't retrieve latest block "+
				"locator: %s", err)
			return
		}
		stopHash := &zeroHash
		sp.PushGetHeadersMsg(locator, stopHash)
	}

	// Start syncing by choosing the best candidate if needed.
	b.startSync(peers)
}

// DonePeer informs the blockmanager that a peer has disconnected.
func (b *blockManager) DonePeer(sp *ServerPeer) {
	// Ignore if we are shutting down.
	if atomic.LoadInt32(&b.shutdown) != 0 {
		return
	}

	select {
	case b.peerChan <- &donePeerMsg{peer: sp}:
	case <-b.quit:
		return
	}
}

// handleDonePeerMsg deals with peers that have signalled they are done.  It
// removes the peer as a candidate for syncing and in the case where it was the
// current sync peer, attempts to select a new best peer to sync from.  It is
// invoked from the syncHandler goroutine.
func (b *blockManager) handleDonePeerMsg(peers *list.List, sp *ServerPeer) {
	// Remove the peer from the list of candidate peers.
	for e := peers.Front(); e != nil; e = e.Next() {
		if e.Value == sp {
			peers.Remove(e)
			break
		}
	}

	log.Infof("Lost peer %s", sp)

	// Attempt to find a new peer to sync from if the quitting peer is the
	// sync peer.  Also, reset the header state.
	if b.SyncPeer() != nil && b.SyncPeer() == sp {
		b.syncPeerMutex.Lock()
		b.syncPeer = nil
		b.syncPeerMutex.Unlock()
		header, height, err := b.cfg.BlockHeaders.ChainTip()
		if err != nil {
			return
		}
		b.headerList.ResetHeaderState(headerlist.Node{
			Header: *header,
			Height: int32(height),
		})
		b.startSync(peers)
	}
}

// cfHandler is the cfheader download handler for the block manager. It must be
// run as a goroutine. It requests and processes cfheaders messages in a
// separate goroutine from the peer handlers.
func (b *blockManager) cfHandler() {
	defer log.Trace("Committed filter header handler done")

	var (
		// allCFCheckpoints is a map from our peers to the list of
		// filter checkpoints they respond to us with. We'll attempt to
		// get filter checkpoints immediately up to the latest block
		// checkpoint we've got stored to avoid doing unnecessary
		// fetches as the block headers are catching up.
		allCFCheckpoints map[string][]*chainhash.Hash

		// lastCp will point to the latest block checkpoint we have for
		// the active chain, if any.
		lastCp chaincfg.Checkpoint

		// blockCheckpoints is the list of block checkpoints for the
		// active chain.
		blockCheckpoints = b.cfg.ChainParams.Checkpoints
	)

	// Set the variable to the latest block checkpoint if we have any for
	// this chain. Otherwise this block checkpoint will just stay at height
	// 0, which will prompt us to look at the block headers to fetch
	// checkpoints below.
	if len(blockCheckpoints) > 0 {
		lastCp = blockCheckpoints[len(blockCheckpoints)-1]
	}

waitForHeaders:
	// We'll wait until the main header sync is either finished or the
	// filter headers are lagging at least a checkpoint interval behind the
	// block headers, before we actually start to sync the set of
	// cfheaders. We do this to speed up the sync, as the check pointed
	// sync is faster, than fetching each header from each peer during the
	// normal "at tip" syncing.
	log.Infof("Waiting for more block headers, then will start "+
		"cfheaders sync from height %v...", b.filterHeaderTip)

	b.newHeadersSignal.L.Lock()
	b.newFilterHeadersMtx.RLock()
	for !(b.filterHeaderTip+wire.CFCheckptInterval <= b.headerTip || b.BlockHeadersSynced()) {
		b.newFilterHeadersMtx.RUnlock()
		b.newHeadersSignal.Wait()

		// While we're awake, we'll quickly check to see if we need to
		// quit early.
		select {
		case <-b.quit:
			b.newHeadersSignal.L.Unlock()
			return
		default:

		}

		// Re-acquire the lock in order to check for the filter header
		// tip at the next iteration of the loop.
		b.newFilterHeadersMtx.RLock()
	}
	b.newFilterHeadersMtx.RUnlock()
	b.newHeadersSignal.L.Unlock()

	// Now that the block headers are finished or ahead of the filter
	// headers, we'll grab the current chain tip so we can base our filter
	// header sync off of that.
	lastHeader, lastHeight, err := b.cfg.BlockHeaders.ChainTip()
	if err != nil {
		log.Critical(err)
		return
	}
	lastHash := lastHeader.BlockHash()

	b.newFilterHeadersMtx.RLock()
	log.Infof("Starting cfheaders sync from (block_height=%v, "+
		"block_hash=%v) to (block_height=%v, block_hash=%v)",
		b.filterHeaderTip, b.filterHeaderTipHash, lastHeight,
		lastHeader.BlockHash())
	b.newFilterHeadersMtx.RUnlock()

	fType := wire.GCSFilterRegular
	store := b.cfg.RegFilterHeaders

	log.Infof("Starting cfheaders sync for filter_type=%v", fType)

	// If we have less than a full checkpoint's worth of blocks, such as on
	// simnet, we don't really need to request checkpoints as we'll get 0
	// from all peers. We can go on and just request the cfheaders.
	var goodCheckpoints []*chainhash.Hash
	for len(goodCheckpoints) == 0 && lastHeight >= wire.CFCheckptInterval {

		// Quit if requested.
		select {
		case <-b.quit:
			return
		default:
		}

		// If the height now exceeds the height at which we fetched the
		// checkpoints last time, we must query our peers again.
		if minCheckpointHeight(allCFCheckpoints) < lastHeight {
			// Start by getting the filter checkpoints up to the
			// height of our block header chain. If we have a chain
			// checkpoint that is past this height, we use that
			// instead. We do this so we don't have to fetch all
			// filter checkpoints each time our block header chain
			// advances.
			// TODO(halseth): fetch filter checkpoints up to the
			// best block of the connected peers.
			bestHeight := lastHeight
			bestHash := lastHash
			if bestHeight < uint32(lastCp.Height) {
				bestHeight = uint32(lastCp.Height)
				bestHash = *lastCp.Hash
			}

			log.Debugf("Getting filter checkpoints up to "+
				"height=%v, hash=%v", bestHeight, bestHash)
			allCFCheckpoints = b.getCheckpts(&bestHash, fType)
			if len(allCFCheckpoints) == 0 {
				log.Warnf("Unable to fetch set of " +
					"candidate checkpoints, trying again...")

				select {
				case <-time.After(retryTimeout):
				case <-b.quit:
					return
				}
				continue
			}
		}

		// Cap the received checkpoints at the current height, as we
		// can only verify checkpoints up to the height we have block
		// headers for.
		checkpoints := make(map[string][]*chainhash.Hash)
		for p, cps := range allCFCheckpoints {
			for i, cp := range cps {
				height := uint32(i+1) * wire.CFCheckptInterval
				if height > lastHeight {
					break
				}
				checkpoints[p] = append(checkpoints[p], cp)
			}
		}

		// See if we can detect which checkpoint list is correct. If
		// not, we will cycle again.
		goodCheckpoints, err = b.resolveConflict(
			checkpoints, store, fType,
		)
		if err != nil {
			log.Warnf("got error attempting to determine correct "+
				"cfheader checkpoints: %v, trying again", err)
		}
		if len(goodCheckpoints) == 0 {
			select {
			case <-time.After(retryTimeout):
			case <-b.quit:
				return
			}
		}
	}

	// Get all the headers up to the last known good checkpoint.
	b.getCheckpointedCFHeaders(
		goodCheckpoints, store, fType,
	)

	// Now we check the headers again. If the block headers are not yet
	// current, then we go back to the loop waiting for them to finish.
	if !b.BlockHeadersSynced() {
		goto waitForHeaders
	}

	// If block headers are current, but the filter header tip is still
	// lagging more than a checkpoint interval behind the block header tip,
	// we also go back to the loop to utilize the faster check pointed
	// fetching.
	b.newHeadersMtx.RLock()
	b.newFilterHeadersMtx.RLock()
	if b.filterHeaderTip+wire.CFCheckptInterval <= b.headerTip {
		b.newFilterHeadersMtx.RUnlock()
		b.newHeadersMtx.RUnlock()
		goto waitForHeaders
	}
	b.newFilterHeadersMtx.RUnlock()
	b.newHeadersMtx.RUnlock()

	log.Infof("Fully caught up with cfheaders at height "+
		"%v, waiting at tip for new blocks", lastHeight)

	// Now that we've been fully caught up to the tip of the current header
	// chain, we'll wait here for a signal that more blocks have been
	// connected. If this happens then we'll do another round to fetch the
	// new set of filter new set of filter headers
	for {
		// We'll wait until the filter header tip and the header tip
		// are mismatched.
		b.newHeadersSignal.L.Lock()
		b.newFilterHeadersMtx.RLock()
		for b.filterHeaderTipHash == b.headerTipHash {
			// We'll wait here until we're woken up by the
			// broadcast signal.
			b.newFilterHeadersMtx.RUnlock()
			b.newHeadersSignal.Wait()

			// Before we proceed, we'll check if we need to exit at
			// all.
			select {
			case <-b.quit:
				b.newHeadersSignal.L.Unlock()
				return
			default:
			}

			// Re-acquire the lock in order to check for the filter
			// header tip at the next iteration of the loop.
			b.newFilterHeadersMtx.RLock()
		}
		b.newFilterHeadersMtx.RUnlock()
		b.newHeadersSignal.L.Unlock()

		// At this point, we know that there're a set of new filter
		// headers to fetch, so we'll grab them now.
		if err = b.getUncheckpointedCFHeaders(
			store, fType,
		); err != nil {
			log.Debugf("couldn't get uncheckpointed headers for "+
				"%v: %v", fType, err)

			select {
			case <-time.After(retryTimeout):
			case <-b.quit:
				return
			}
		}

		// Quit if requested.
		select {
		case <-b.quit:
			return
		default:
		}
	}
}

// getUncheckpointedCFHeaders gets the next batch of cfheaders from the
// network, if it can, and resolves any conflicts between them. It then writes
// any verified headers to the store.
func (b *blockManager) getUncheckpointedCFHeaders(
	store *headerfs.FilterHeaderStore, fType wire.FilterType) error {

	// Get the filter header store's chain tip.
	filterTip, filtHeight, err := store.ChainTip()
	if err != nil {
		return fmt.Errorf("error getting filter chain tip: %v", err)
	}
	blockHeader, blockHeight, err := b.cfg.BlockHeaders.ChainTip()
	if err != nil {
		return fmt.Errorf("error getting block chain tip: %v", err)
	}

	// If the block height is somehow before the filter height, then this
	// means that we may still be handling a re-org, so we'll bail our so
	// we can retry after a timeout.
	if blockHeight < filtHeight {
		return fmt.Errorf("reorg in progress, waiting to get "+
			"uncheckpointed cfheaders (block height %d, filter "+
			"height %d", blockHeight, filtHeight)
	}

	// If the heights match, then we're fully synced, so we don't need to
	// do anything from there.
	if blockHeight == filtHeight {
		log.Tracef("cfheaders already caught up to blocks")
		return nil
	}

	log.Infof("Attempting to fetch set of un-checkpointed filters "+
		"at height=%v, hash=%v", blockHeight, blockHeader.BlockHash())

	// Query all peers for the responses.
	startHeight := filtHeight + 1
	headers, numHeaders := b.getCFHeadersForAllPeers(startHeight, fType)

	// Ban any peer that responds with the wrong prev filter header.
	for peer, msg := range headers {
		if msg.PrevFilterHeader != *filterTip {
			err := b.cfg.BanPeer(peer, banman.InvalidFilterHeader)
			if err != nil {
				log.Errorf("Unable to ban peer %v: %v", peer, err)
			}
			delete(headers, peer)
		}
	}

	if len(headers) == 0 {
		return fmt.Errorf("couldn't get cfheaders from peers")
	}

	// For each header, go through and check whether all headers messages
	// have the same filter hash. If we find a difference, get the block,
	// calculate the filter, and throw out any mismatching peers.
	for i := 0; i < numHeaders; i++ {
		if checkForCFHeaderMismatch(headers, i) {
			targetHeight := startHeight + uint32(i)

			log.Warnf("Detected cfheader mismatch at "+
				"height=%v!!!", targetHeight)

			// Get the block header for this height, along with the
			// block as well.
			header, err := b.server.BlockHeaders.FetchHeaderByHeight(
				targetHeight,
			)
			if err != nil {
				return err
			}
			block, err := b.server.GetBlock(header.BlockHash())
			if err != nil {
				return err
			}

			log.Warnf("Attempting to reconcile cfheader mismatch "+
				"amongst %v peers", len(headers))

			// We'll also fetch each of the filters from the peers
			// that reported check points, as we may need this in
			// order to determine which peers are faulty.
			filtersFromPeers := b.fetchFilterFromAllPeers(
				targetHeight, header.BlockHash(), fType,
			)
			badPeers, err := resolveCFHeaderMismatch(
				block.MsgBlock(), fType, filtersFromPeers,
			)
			if err != nil {
				return err
			}

			log.Warnf("Banning %v peers due to invalid filter "+
				"headers", len(badPeers))

			for _, peer := range badPeers {
				err := b.cfg.BanPeer(
					peer, banman.InvalidFilterHeader,
				)
				if err != nil {
					log.Errorf("Unable to ban peer %v: %v",
						peer, err)
				}
				delete(headers, peer)
			}
		}
	}

	// Get the longest filter hash chain and write it to the store.
	key, maxLen := "", 0
	for peer, msg := range headers {
		if len(msg.FilterHashes) > maxLen {
			key, maxLen = peer, len(msg.FilterHashes)
		}
	}

	// We'll now fetch the set of pristine headers from the map. If ALL the
	// peers were banned, then we won't have a set of headers at all. We'll
	// return nil so we can go to the top of the loop and fetch from a new
	// set of peers.
	pristineHeaders, ok := headers[key]
	if !ok {
		return fmt.Errorf("All peers served bogus headers! Retrying " +
			"with new set")
	}

	_, _, err = b.writeCFHeadersMsg(pristineHeaders, store)
	return err
}

// checkpointedCFHeadersQuery holds all information necessary to perform and
// handle a query for checkpointed filter headers.
type checkpointedCFHeadersQuery struct {
	blockMgr    *blockManager
	msgs        []wire.Message
	checkpoints []*chainhash.Hash
	stopHashes  map[chainhash.Hash]uint32
	headerChan  chan *wire.MsgCFHeaders
}

// requests creates the query.Requests for this CF headers query.
func (c *checkpointedCFHeadersQuery) requests() []*query.Request {
	var reqs []*query.Request
	for _, m := range c.msgs {
		reqs = append(reqs, &query.Request{
			Req:        m,
			HandleResp: c.handleResponse,
		})
	}
	return reqs
}

// handleResponse is the internal response handler used for requests for this
// CFHeaders query.
func (c *checkpointedCFHeadersQuery) handleResponse(req, resp wire.Message,
	peerAddr string) query.Progress {

	r, ok := resp.(*wire.MsgCFHeaders)
	if !ok {
		// We are only looking for cfheaders messages.
		return query.Progress{
			Finished:   false,
			Progressed: false,
		}
	}

	q, ok := req.(*wire.MsgGetCFHeaders)
	if !ok {
		// We sent a getcfheaders message, so that's what we should be
		// comparing against.
		return query.Progress{
			Finished:   false,
			Progressed: false,
		}
	}

	// The response doesn't match the query.
	if q.FilterType != r.FilterType || q.StopHash != r.StopHash {
		return query.Progress{
			Finished:   false,
			Progressed: false,
		}
	}

	checkPointIndex, ok := c.stopHashes[r.StopHash]
	if !ok {
		// We never requested a matching stop hash.
		return query.Progress{
			Finished:   false,
			Progressed: false,
		}
	}

	// Use either the genesis header or the previous checkpoint index as
	// the previous checkpoint when verifying that the filter headers in
	// the response match up.
	prevCheckpoint := &c.blockMgr.genesisHeader
	if checkPointIndex > 0 {
		prevCheckpoint = c.checkpoints[checkPointIndex-1]
	}

	// The index of the next checkpoint will depend on whether the query
	// was able to allocate maxCFCheckptsPerQuery.
	nextCheckPointIndex := checkPointIndex + maxCFCheckptsPerQuery - 1
	if nextCheckPointIndex >= uint32(len(c.checkpoints)) {
		nextCheckPointIndex = uint32(len(c.checkpoints)) - 1
	}
	nextCheckpoint := c.checkpoints[nextCheckPointIndex]

	// The response doesn't match the checkpoint.
	if !verifyCheckpoint(prevCheckpoint, nextCheckpoint, r) {
		log.Warnf("Checkpoints at index %v don't match response!!!",
			checkPointIndex)

		// If the peer gives us a header that doesn't match what we
		// know to be the best checkpoint, then we'll ban the peer so
		// we can re-allocate the query elsewhere.
		err := c.blockMgr.cfg.BanPeer(
			peerAddr, banman.InvalidFilterHeaderCheckpoint,
		)
		if err != nil {
			log.Errorf("Unable to ban peer %v: %v", peerAddr, err)
		}

		return query.Progress{
			Finished:   false,
			Progressed: false,
		}
	}

	// At this point, the response matches the query, and the relevant
	// checkpoint we got earlier, so we'll deliver the verified headers on
	// the headerChan.  We'll also return a Progress indicating the query
	// finished, that the peer looking for the answer to this query can
	// move on to the next query.
	select {
	case c.headerChan <- r:
	case <-c.blockMgr.quit:
		return query.Progress{
			Finished:   false,
			Progressed: false,
		}
	}

	return query.Progress{
		Finished:   true,
		Progressed: true,
	}
}

// getCheckpointedCFHeaders catches a filter header store up with the
// checkpoints we got from the network. It assumes that the filter header store
// matches the checkpoints up to the tip of the store.
func (b *blockManager) getCheckpointedCFHeaders(checkpoints []*chainhash.Hash,
	store *headerfs.FilterHeaderStore, fType wire.FilterType) {

	// We keep going until we've caught up the filter header store with the
	// latest known checkpoint.
	curHeader, curHeight, err := store.ChainTip()
	if err != nil {
		panic(fmt.Sprintf("failed getting chaintip from filter "+
			"store: %v", err))
	}

	initialFilterHeader := curHeader

	log.Infof("Fetching set of checkpointed cfheaders filters from "+
		"height=%v, hash=%v", curHeight, curHeader)

	// The starting interval is the checkpoint index that we'll be starting
	// from based on our current height in the filter header index.
	startingInterval := curHeight / wire.CFCheckptInterval

	log.Infof("Starting to query for cfheaders from "+
		"checkpoint_interval=%v, checkpoints=%v", startingInterval,
		len(checkpoints))

	// We'll determine how many queries we'll make based on our starting
	// interval and our set of checkpoints. Each query will attempt to fetch
	// maxCFCheckptsPerQuery intervals worth of filter headers. If
	// maxCFCheckptsPerQuery is not a factor of the number of checkpoint
	// intervals to fetch, then an additional query will exist that spans
	// the remaining checkpoint intervals.
	numCheckpts := uint32(len(checkpoints)) - startingInterval
	numQueries := (numCheckpts + maxCFCheckptsPerQuery - 1) / maxCFCheckptsPerQuery
	queryMsgs := make([]wire.Message, 0, numQueries)

	// We'll also create an additional set of maps that we'll use to
	// re-order the responses as we get them in.
	queryResponses := make(map[uint32]*wire.MsgCFHeaders, numQueries)
	stopHashes := make(map[chainhash.Hash]uint32, numQueries)

	// Generate all of the requests we'll be batching and space to store
	// the responses. Also make a map of stophash to index to make it
	// easier to match against incoming responses.
	//
	// TODO(roasbeef): extract to func to test
	currentInterval := startingInterval
	for currentInterval < uint32(len(checkpoints)) {
		// Each checkpoint is spaced wire.CFCheckptInterval after the
		// prior one, so we'll fetch headers in batches using the
		// checkpoints as a guide. Our queries will consist of
		// maxCFCheckptsPerQuery unless we don't have enough checkpoints
		// to do so. In that case, our query will consist of whatever is
		// left.
		startHeightRange := uint32(
			currentInterval*wire.CFCheckptInterval,
		) + 1

		nextInterval := currentInterval + maxCFCheckptsPerQuery
		if nextInterval > uint32(len(checkpoints)) {
			nextInterval = uint32(len(checkpoints))
		}
		endHeightRange := uint32(nextInterval * wire.CFCheckptInterval)

		log.Tracef("Checkpointed cfheaders request start_range=%v, "+
			"end_range=%v", startHeightRange, endHeightRange)

		// In order to fetch the range, we'll need the block header for
		// the end of the height range.
		stopHeader, err := b.cfg.BlockHeaders.FetchHeaderByHeight(
			endHeightRange,
		)
		if err != nil {
			panic(fmt.Sprintf("failed getting block header at "+
				"height %v: %v", endHeightRange, err))
		}
		stopHash := stopHeader.BlockHash()

		// Once we have the stop hash, we can construct the query
		// message itself.
		queryMsg := wire.NewMsgGetCFHeaders(
			fType, uint32(startHeightRange), &stopHash,
		)

		// We'll mark that the ith interval is queried by this message,
		// and also map the stop hash back to the index of this message.
		queryMsgs = append(queryMsgs, queryMsg)
		stopHashes[stopHash] = currentInterval

		// With the query starting at the current interval constructed,
		// we'll move onto the next one.
		currentInterval = nextInterval
	}

	batchesCount := len(queryMsgs)
	if batchesCount == 0 {
		return
	}

	log.Infof("Attempting to query for %v cfheader batches", batchesCount)

	// We'll track the next interval we expect to receive headers for.
	currentInterval = startingInterval

	// With the set of messages constructed, we'll now request the batch
	// all at once. This message will distributed the header requests
	// amongst all active peers, effectively sharding each query
	// dynamically.
	headerChan := make(chan *wire.MsgCFHeaders, len(queryMsgs))
	q := checkpointedCFHeadersQuery{
		blockMgr:    b,
		msgs:        queryMsgs,
		checkpoints: checkpoints,
		stopHashes:  stopHashes,
		headerChan:  headerChan,
	}

	// Hand the queries to the work manager, and consume the verified
	// responses as they come back.
	errChan := b.cfg.QueryDispatcher.Query(
		q.requests(), query.Cancel(b.quit),
	)

	// Keep waiting for more headers as long as we haven't received an
	// answer for our last checkpoint, and no error is encountered.
	for {
		var r *wire.MsgCFHeaders
		select {
		case r = <-headerChan:
		case err := <-errChan:
			switch {
			case err == query.ErrWorkManagerShuttingDown:
				return
			case err != nil:
				log.Errorf("Query finished with error before "+
					"all responses received: %v", err)
				return
			}

			// The query did finish succesfully, but continue to
			// allow picking up the last header sent on the
			// headerChan.
			continue

		case <-b.quit:
			return
		}

		checkPointIndex := stopHashes[r.StopHash]

		// Find the first and last height for the blocks
		// represented by this message.
		startHeight := checkPointIndex*wire.CFCheckptInterval + 1
		lastHeight := startHeight + uint32(len(r.FilterHashes)) - 1

		log.Debugf("Got cfheaders from height=%v to "+
			"height=%v, prev_hash=%v", startHeight,
			lastHeight, r.PrevFilterHeader)

		// If this is out of order but not yet written, we can
		// verify that the checkpoints match, and then store
		// them.
		if startHeight > curHeight+1 {
			log.Debugf("Got response for headers at "+
				"height=%v, only at height=%v, stashing",
				startHeight, curHeight)
		}

		// If this is out of order stuff that's already been
		// written, we can ignore it.
		if lastHeight <= curHeight {
			log.Debugf("Received out of order reply "+
				"end_height=%v, already written", lastHeight)
			continue
		}

		// Add the verified response to our cache.
		queryResponses[checkPointIndex] = r

		// Then, we cycle through any cached messages, adding
		// them to the batch and deleting them from the cache.
		for {
			// If we don't yet have the next response, then
			// we'll break out so we can wait for the peers
			// to respond with this message.
			r, ok := queryResponses[currentInterval]
			if !ok {
				break
			}

			// We have another response to write, so delete
			// it from the cache and write it.
			delete(queryResponses, currentInterval)

			log.Debugf("Writing cfheaders at height=%v to "+
				"next checkpoint", curHeight)

			// If this is the very first range we've requested, we
			// may already have a portion of the headers written to
			// disk.
			//
			// TODO(roasbeef): can eventually special case handle
			// this at the top
			if bytes.Equal(curHeader[:], initialFilterHeader[:]) {
				// So we'll set the prev header to our best
				// known header, and seek within the header
				// range a bit so we don't write any duplicate
				// headers.
				r.PrevFilterHeader = *curHeader
				offset := curHeight + 1 - startHeight
				r.FilterHashes = r.FilterHashes[offset:]

				log.Debugf("Using offset %d for initial "+
					"filter header range (new prev_hash=%v)",
					offset, r.PrevFilterHeader)
			}

			// As we write the set of headers to disk, we
			// also obtain the hash of the last filter
			// header we've written to disk so we can
			// properly set the PrevFilterHeader field of
			// the next message.
			curHeader, curHeight, err = b.writeCFHeadersMsg(r, store)
			if err != nil {
				panic(fmt.Sprintf("couldn't write "+
					"cfheaders msg: %v", err))
			}

			// Update the next interval to write to reflect our
			// current height.
			currentInterval = curHeight / wire.CFCheckptInterval
		}

		// If the current interval is beyond our checkpoints,
		// we are done.
		if currentInterval >= uint32(len(checkpoints)) {
			log.Infof("Successfully got filter headers "+
				"for %d checkpoints", len(checkpoints))
			break
		}
	}
}

// writeCFHeadersMsg writes a cfheaders message to the specified store. It
// assumes that everything is being written in order. The hints are required to
// store the correct block heights for the filters. We also return final
// constructed cfheader in this range as this lets callers populate the prev
// filter header field in the next message range before writing to disk, and
// the current height after writing the headers.
func (b *blockManager) writeCFHeadersMsg(msg *wire.MsgCFHeaders,
	store *headerfs.FilterHeaderStore) (*chainhash.Hash, uint32, error) {

	// Check that the PrevFilterHeader is the same as the last stored so we
	// can prevent misalignment.
	tip, tipHeight, err := store.ChainTip()
	if err != nil {
		return nil, 0, err
	}
	if *tip != msg.PrevFilterHeader {
		return nil, 0, fmt.Errorf("attempt to write cfheaders out of "+
			"order! Tip=%v (height=%v), prev_hash=%v.", *tip,
			tipHeight, msg.PrevFilterHeader)
	}

	// Cycle through the headers and compute each header based on the prev
	// header and the filter hash from the cfheaders response entries.
	lastHeader := msg.PrevFilterHeader
	headerBatch := make([]headerfs.FilterHeader, 0, len(msg.FilterHashes))
	for _, hash := range msg.FilterHashes {
		// header = dsha256(filterHash || prevHeader)
		lastHeader = chainhash.DoubleHashH(
			append(hash[:], lastHeader[:]...),
		)

		headerBatch = append(headerBatch, headerfs.FilterHeader{
			FilterHash: lastHeader,
		})
	}

	numHeaders := len(headerBatch)

	// We'll now query for the set of block headers which match each of
	// these filters headers in their corresponding chains. Our query will
	// return the headers for the entire checkpoint interval ending at the
	// designated stop hash.
	blockHeaders := b.cfg.BlockHeaders
	matchingBlockHeaders, startHeight, err := blockHeaders.FetchHeaderAncestors(
		uint32(numHeaders-1), &msg.StopHash,
	)
	if err != nil {
		return nil, 0, err
	}

	// The final height in our range will be offset to the end of this
	// particular checkpoint interval.
	lastHeight := startHeight + uint32(numHeaders) - 1
	lastBlockHeader := matchingBlockHeaders[numHeaders-1]
	lastHash := lastBlockHeader.BlockHash()

	// We only need to set the height and hash of the very last filter
	// header in the range to ensure that the index properly updates the
	// tip of the chain.
	headerBatch[numHeaders-1].HeaderHash = lastHash
	headerBatch[numHeaders-1].Height = lastHeight

	log.Debugf("Writing filter headers up to height=%v, hash=%v, "+
		"new_tip=%v", lastHeight, lastHash, lastHeader)

	// Write the header batch.
	err = store.WriteHeaders(headerBatch...)
	if err != nil {
		return nil, 0, err
	}

	// Notify subscribers, and also update the filter header progress
	// logger at the same time.
	for i, header := range matchingBlockHeaders {
		header := header

		headerHeight := startHeight + uint32(i)
		b.fltrHeaderProgessLogger.LogBlockHeight(
			header.Timestamp, int32(headerHeight),
		)

		b.onBlockConnected(header, headerHeight)
	}

	// We'll also set the new header tip and notify any peers that the tip
	// has changed as well. Unlike the set of notifications above, this is
	// for sub-system that only need to know the height has changed rather
	// than know each new header that's been added to the tip.
	b.newFilterHeadersMtx.Lock()
	b.filterHeaderTip = lastHeight
	b.filterHeaderTipHash = lastHash
	b.newFilterHeadersMtx.Unlock()
	b.newFilterHeadersSignal.Broadcast()

	return &lastHeader, lastHeight, nil
}

// rollBackToHeight rolls back all blocks until it hits the specified height.
// It sends notifications along the way.
func (b *blockManager) rollBackToHeight(height uint32) (*headerfs.BlockStamp, error) {
	header, headerHeight, err := b.cfg.BlockHeaders.ChainTip()
	if err != nil {
		return nil, err
	}
	bs := &headerfs.BlockStamp{
		Height: int32(headerHeight),
		Hash:   header.BlockHash(),
	}

	_, regHeight, err := b.cfg.RegFilterHeaders.ChainTip()
	if err != nil {
		return nil, err
	}

	for uint32(bs.Height) > height {
		header, headerHeight, err := b.cfg.BlockHeaders.FetchHeader(&bs.Hash)
		if err != nil {
			return nil, err
		}

		newTip := &header.PrevBlock

		// Only roll back filter headers if they've caught up this far.
		if uint32(bs.Height) <= regHeight {
			newFilterTip, err := b.cfg.RegFilterHeaders.RollbackLastBlock(newTip)
			if err != nil {
				return nil, err
			}
			regHeight = uint32(newFilterTip.Height)
		}

		bs, err = b.cfg.BlockHeaders.RollbackLastBlock()
		if err != nil {
			return nil, err
		}

		// Notifications are asynchronous, so we include the previous
		// header in the disconnected notification in case we're rolling
		// back farther and the notification subscriber needs it but
		// can't read it before it's deleted from the store.
		prevHeader, _, err := b.cfg.BlockHeaders.FetchHeader(newTip)
		if err != nil {
			return nil, err
		}

		// Now we send the block disconnected notifications.
		b.onBlockDisconnected(
			*header, headerHeight, *prevHeader,
		)
	}
	return bs, nil
}

// minCheckpointHeight returns the height of the last filter checkpoint for the
// shortest checkpoint list among the given lists.
func minCheckpointHeight(checkpoints map[string][]*chainhash.Hash) uint32 {
	// If the map is empty, return 0 immediately.
	if len(checkpoints) == 0 {
		return 0
	}

	// Otherwise return the length of the shortest one.
	minHeight := uint32(math.MaxUint32)
	for _, cps := range checkpoints {
		height := uint32(len(cps) * wire.CFCheckptInterval)
		if height < minHeight {
			minHeight = height
		}
	}
	return minHeight
}

// verifyHeaderCheckpoint verifies that a CFHeaders message matches the passed
// checkpoints. It assumes everything else has been checked, including filter
// type and stop hash matches, and returns true if matching and false if not.
func verifyCheckpoint(prevCheckpoint, nextCheckpoint *chainhash.Hash,
	cfheaders *wire.MsgCFHeaders) bool {

	if *prevCheckpoint != cfheaders.PrevFilterHeader {
		return false
	}

	lastHeader := cfheaders.PrevFilterHeader
	for _, hash := range cfheaders.FilterHashes {
		lastHeader = chainhash.DoubleHashH(
			append(hash[:], lastHeader[:]...),
		)
	}

	return lastHeader == *nextCheckpoint
}

// resolveConflict finds the correct checkpoint information, rewinds the header
// store if it's incorrect, and bans any peers giving us incorrect header
// information.
func (b *blockManager) resolveConflict(
	checkpoints map[string][]*chainhash.Hash,
	store *headerfs.FilterHeaderStore, fType wire.FilterType) (
	[]*chainhash.Hash, error) {

<<<<<<< HEAD
=======
	// First check the served checkpoints against the hardcoded ones.
	for peer, cp := range checkpoints {
		for i, header := range cp {
			height := uint32((i + 1) * wire.CFCheckptInterval)
			err := chainsync.ControlCFHeader(
				b.cfg.ChainParams, fType, height, header,
			)
			if err == chainsync.ErrCheckpointMismatch {
				log.Warnf("Banning peer=%v since served "+
					"checkpoints didn't match our "+
					"checkpoint at height %d", peer, height)

				err := b.cfg.BanPeer(
					peer, banman.InvalidFilterHeaderCheckpoint,
				)
				if err != nil {
					log.Errorf("Unable to ban peer %v: %v",
						peer, err)
				}
				delete(checkpoints, peer)
				break
			}
			if err != nil {
				return nil, err
			}
		}
	}

	if len(checkpoints) == 0 {
		return nil, fmt.Errorf("no peer is serving good cfheader " +
			"checkpoints")
	}

	// Check if the remaining checkpoints are sane.
>>>>>>> e6008ceb
	heightDiff, err := checkCFCheckptSanity(checkpoints, store)
	if err != nil {
		return nil, err
	}

	// If we got -1, we have full agreement between all peers and the store.
	if heightDiff == -1 {
		// Take the first peer's checkpoint list and return it.
		for _, checkpts := range checkpoints {
			return checkpts, nil
		}
	}

	log.Warnf("Detected mismatch at index=%v for checkpoints!!!", heightDiff)

	// Delete any responses that have fewer checkpoints than where we see a
	// mismatch.
	for peer, checkpts := range checkpoints {
		if len(checkpts) < heightDiff {
			delete(checkpoints, peer)
		}
	}

	if len(checkpoints) == 0 {
		return nil, fmt.Errorf("no peer is serving good cfheaders")
	}

	// Now we get all of the mismatched CFHeaders from peers, and check
	// which ones are valid.
	startHeight := uint32(heightDiff) * wire.CFCheckptInterval
	headers, numHeaders := b.getCFHeadersForAllPeers(startHeight, fType)

	// Make sure we're working off the same baseline. Otherwise, we want to
	// go back and get checkpoints again.
	var hash chainhash.Hash
	for _, msg := range headers {
		if hash == zeroHash {
			hash = msg.PrevFilterHeader
		} else if hash != msg.PrevFilterHeader {
			return nil, fmt.Errorf("mismatch between filter " +
				"headers expected to be the same")
		}
	}

	// For each header, go through and check whether all headers messages
	// have the same filter hash. If we find a difference, get the block,
	// calculate the filter, and throw out any mismatching peers.
	for i := 0; i < numHeaders; i++ {
		if checkForCFHeaderMismatch(headers, i) {
			// Get the block header for this height, along with the
			// block as well.
			targetHeight := startHeight + uint32(i)

			log.Warnf("Detected cfheader mismatch at "+
				"height=%v!!!", targetHeight)

			header, err := b.server.BlockHeaders.FetchHeaderByHeight(
				targetHeight,
			)
			if err != nil {
				return nil, err
			}
			block, err := b.server.GetBlock(header.BlockHash())
			if err != nil {
				return nil, err
			}

			log.Infof("Attempting to reconcile cfheader mismatch "+
				"amongst %v peers", len(headers))

			// We'll also fetch each of the filters from the peers
			// that reported check points, as we may need this in
			// order to determine which peers are faulty.
			filtersFromPeers := b.fetchFilterFromAllPeers(
				targetHeight, header.BlockHash(), fType,
			)
			badPeers, err := resolveCFHeaderMismatch(
				block.MsgBlock(), fType, filtersFromPeers,
			)
			if err != nil {
				return nil, err
			}

			log.Warnf("Banning %v peers due to invalid filter "+
				"headers", len(badPeers))

			for _, peer := range badPeers {
				err := b.cfg.BanPeer(
					peer, banman.InvalidFilterHeader,
				)
				if err != nil {
					log.Errorf("Unable to ban peer %v: %v",
						peer, err)
				}
				delete(headers, peer)
				delete(checkpoints, peer)
			}
		}
	}

	// Any mismatches have now been thrown out. Delete any checkpoint
	// lists that don't have matching headers, as these are peers that
	// didn't respond, and ban them from future queries.
	for peer := range checkpoints {
		if _, ok := headers[peer]; !ok {
			err := b.cfg.BanPeer(
				peer, banman.InvalidFilterHeaderCheckpoint,
			)
			if err != nil {
				log.Errorf("Unable to ban peer %v: %v", peer,
					err)
			}
			delete(checkpoints, peer)
		}
	}

	// Check sanity again. If we're sane, return a matching checkpoint
	// list. If not, return an error and download checkpoints from
	// remaining peers.
	heightDiff, err = checkCFCheckptSanity(checkpoints, store)
	if err != nil {
		return nil, err
	}

	// If we got -1, we have full agreement between all peers and the store.
	if heightDiff == -1 {
		// Take the first peer's checkpoint list and return it.
		for _, checkpts := range checkpoints {
			return checkpts, nil
		}
	}

	// Otherwise, return an error and allow the loop which calls this
	// function to call it again with the new set of peers.
	return nil, fmt.Errorf("got mismatched checkpoints")
}

// checkForCFHeaderMismatch checks all peers' responses at a specific position
// and detects a mismatch. It returns true if a mismatch has occurred.
func checkForCFHeaderMismatch(headers map[string]*wire.MsgCFHeaders,
	idx int) bool {

	// First, see if we have a mismatch.
	hash := zeroHash
	for _, msg := range headers {
		if len(msg.FilterHashes) <= idx {
			continue
		}

		if hash == zeroHash {
			hash = *msg.FilterHashes[idx]
			continue
		}

		if hash != *msg.FilterHashes[idx] {
			// We've found a mismatch!
			return true
		}
	}

	return false
}

<<<<<<< HEAD
// resolveCFHeaderMismatch will attempt to cross-reference each filter received
// by each peer based on what we can reconstruct and verify from the filter in
// question. We'll return all the peers that returned what we believe to in
// invalid filter.
func resolveCFHeaderMismatch(block *wire.MsgBlock, fType wire.FilterType,
	filtersFromPeers map[string]*gcs.Filter) ([]string, error) {
=======
// detectBadPeers fetches filters and the block at the given height to attempt
// to detect which peers are serving bad filters.
func (b *blockManager) detectBadPeers(headers map[string]*wire.MsgCFHeaders,
	targetHeight, filterIndex uint32,
	fType wire.FilterType) ([]string, error) {

	log.Warnf("Detected cfheader mismatch at height=%v!!!", targetHeight)

	// Get the block header for this height.
	header, err := b.cfg.BlockHeaders.FetchHeaderByHeight(targetHeight)
	if err != nil {
		return nil, err
	}

	// Fetch filters from the peers in question.
	// TODO(halseth): query only peers from headers map.
	filtersFromPeers := b.fetchFilterFromAllPeers(
		targetHeight, header.BlockHash(), fType,
	)

	var badPeers []string
	for peer, msg := range headers {
		filter, ok := filtersFromPeers[peer]

		// If a peer did not respond, ban it immediately.
		if !ok {
			log.Warnf("Peer %v did not respond to filter "+
				"request, considering bad", peer)
			badPeers = append(badPeers, peer)
			continue
		}

		// If the peer is serving filters that isn't consistent with
		// its filter hashes, ban it.
		hash, err := builder.GetFilterHash(filter)
		if err != nil {
			return nil, err
		}
		if hash != *msg.FilterHashes[filterIndex] {
			log.Warnf("Peer %v serving filters not consistent "+
				"with filter hashes, considering bad.", peer)
			badPeers = append(badPeers, peer)
		}
	}

	if len(badPeers) != 0 {
		return badPeers, nil
	}

	// If all peers responded with consistent filters and hashes, get the
	// block and use it to detect who is serving bad filters.
	block, err := b.cfg.GetBlock(header.BlockHash())
	if err != nil {
		return nil, err
	}

	log.Warnf("Attempting to reconcile cfheader mismatch amongst %v peers",
		len(headers))

	return resolveFilterMismatchFromBlock(
		block.MsgBlock(), fType, filtersFromPeers,

		// We'll require a strict majority of our peers to agree on
		// filters.
		(len(filtersFromPeers)+2)/2,
	)
}

// resolveFilterMismatchFromBlock will attempt to cross-reference each filter
// in filtersFromPeers with the given block, based on what we can reconstruct
// and verify from the filter in question. We'll return all the peers that
// returned what we believe to be an invalid filter. The threshold argument is
// the minimum number of peers we need to agree on a filter before banning the
// other peers.
//
// We'll use a few strategies to figure out which peers we believe serve
// invalid filters:
//	1. If a peers' filter doesn't match on a script that must match, we know
//	the filter is invalid.
//	2. If a peers' filter matches on a script that _should not_ match, it
//	is potentially invalid. In this case we ban peers that matches more
//	such scripts than other peers.
//	3. If we cannot detect which filters are invalid from the block
//	contents, we ban peers serving filters different from the majority of
//	peers.
func resolveFilterMismatchFromBlock(block *wire.MsgBlock,
	fType wire.FilterType, filtersFromPeers map[string]*gcs.Filter,
	threshold int) ([]string, error) {
>>>>>>> e6008ceb

	badPeers := make(map[string]struct{})

	blockHash := block.BlockHash()
	filterKey := builder.DeriveKey(&blockHash)

	log.Infof("Attempting to pinpoint mismatch in cfheaders for block=%v",
		block.Header.BlockHash())

	// Based on the type of filter, our verification algorithm will differ.
	switch fType {

	// With the current set of items that we can fetch from the p2p
	// network, we're forced to only verify what we can at this point. So
	// we'll just ensure that each of the filters returned
	//
	// TODO(roasbeef): update after BLOCK_WITH_PREV_OUTS is a thing
	case wire.GCSFilterRegular:

		// We'll now run through each peer and ensure that each output
		// script is included in the filter that they responded with to
		// our query.
		for peerAddr, filter := range filtersFromPeers {
		peerVerification:

			// We'll ensure that all the filters include every
			// output script within the block.
			//
			// TODO(roasbeef): eventually just do a comparison
			// against decompressed filters
			for _, tx := range block.Transactions {
				for _, txOut := range tx.TxOut {
					switch {
					// If the script itself is blank, then
					// we'll skip this as it doesn't
					// contain any useful information.
					case len(txOut.PkScript) == 0:
						continue

					// We'll also skip any OP_RETURN
					// scripts as well since we don't index
					// these in order to avoid a circular
					// dependency.
					case txOut.PkScript[0] == txscript.OP_RETURN:
						continue
					}

					match, err := filter.Match(
						filterKey, txOut.PkScript,
					)
					if err != nil {
						// If we're unable to query
						// this filter, then we'll skip
						// this peer all together.
						continue peerVerification
					}

					if match {
						continue
					}

					// If this filter doesn't match, then
					// we'll mark this peer as bad and move
					// on to the next peer.
					badPeers[peerAddr] = struct{}{}
					continue peerVerification
				}
			}
		}

	default:
		return nil, fmt.Errorf("unknown filter: %v", fType)
	}

	// TODO: We can add an after-the-fact countermeasure here against
	// eclipse attacks. If the checkpoints don't match the store, we can
	// check whether the store or the checkpoints we got from the network
	// are correct.

	// With the set of bad peers known, we'll collect a slice of all the
	// faulty peers.
	invalidPeers := make([]string, 0, len(badPeers))
	for peer := range badPeers {
		invalidPeers = append(invalidPeers, peer)
	}

	return invalidPeers, nil
}

// getCFHeadersForAllPeers runs a query for cfheaders at a specific height and
// returns a map of responses from all peers. The second return value is the
// number for cfheaders in each response.
func (b *blockManager) getCFHeadersForAllPeers(height uint32,
	fType wire.FilterType) (map[string]*wire.MsgCFHeaders, int) {

	// Create the map we're returning.
	headers := make(map[string]*wire.MsgCFHeaders)

	// Get the header we expect at either the tip of the block header store
	// or at the end of the maximum-size response message, whichever is
	// larger.
	stopHeader, stopHeight, err := b.cfg.BlockHeaders.ChainTip()
	if stopHeight-height >= wire.MaxCFHeadersPerMsg {
		stopHeader, err = b.cfg.BlockHeaders.FetchHeaderByHeight(
			height + wire.MaxCFHeadersPerMsg - 1,
		)
		if err != nil {
			return nil, 0
		}

		// We'll make sure we also update our stopHeight so we know how
		// many headers to expect below.
		stopHeight = height + wire.MaxCFHeadersPerMsg - 1
	}

	// Calculate the hash and use it to create the query message.
	stopHash := stopHeader.BlockHash()
	msg := wire.NewMsgGetCFHeaders(fType, height, &stopHash)
	numHeaders := int(stopHeight - height + 1)

	// Send the query to all peers and record their responses in the map.
	b.cfg.queryAllPeers(
		msg,
		func(sp *ServerPeer, resp wire.Message, quit chan<- struct{},
			peerQuit chan<- struct{}) {
			switch m := resp.(type) {
			case *wire.MsgCFHeaders:
				if m.StopHash == stopHash &&
					m.FilterType == fType &&
					len(m.FilterHashes) == numHeaders {

					headers[sp.Addr()] = m

					// We got an answer from this peer so
					// that peer's goroutine can stop.
					close(peerQuit)
				}
			}
		},
	)

	return headers, numHeaders
}

// fetchFilterFromAllPeers attempts to fetch a filter for the target filter
// type and blocks from all peers connected to the block manager. This method
// returns a map which allows the caller to match a peer to the filter it
// responded with.
func (b *blockManager) fetchFilterFromAllPeers(
	height uint32, blockHash chainhash.Hash,
	filterType wire.FilterType) map[string]*gcs.Filter {

	// We'll use this map to collate all responses we receive from each
	// peer.
	filterResponses := make(map[string]*gcs.Filter)

	// We'll now request the target filter from each peer, using a stop
	// hash at the target block hash to ensure we only get a single filter.
	fitlerReqMsg := wire.NewMsgGetCFilters(filterType, height, &blockHash)
<<<<<<< HEAD
	b.server.queryAllPeers(
=======
	b.cfg.queryAllPeers(
>>>>>>> e6008ceb
		fitlerReqMsg,
		func(sp *ServerPeer, resp wire.Message, quit chan<- struct{},
			peerQuit chan<- struct{}) {

			switch response := resp.(type) {
			// We're only interested in "cfilter" messages.
			case *wire.MsgCFilter:
				// If the response doesn't match our request.
				// Ignore this message.
				if blockHash != response.BlockHash ||
					filterType != response.FilterType {
					return
				}

				// Now that we know we have the proper filter,
				// we'll decode it into an object the caller
				// can utilize.
				gcsFilter, err := gcs.FromNBytes(
					builder.DefaultP, builder.DefaultM,
					response.Data,
				)
				if err != nil {
					// Malformed filter data. We can ignore
					// this message.
					return
				}

				// Now that we're able to properly parse this
				// filter, we'll assign it to its source peer,
				// and wait for the next response.
				filterResponses[sp.Addr()] = gcsFilter

			default:
			}
		},
	)

	return filterResponses
}

// getCheckpts runs a query for cfcheckpts against all peers and returns a map
// of responses.
func (b *blockManager) getCheckpts(lastHash *chainhash.Hash,
	fType wire.FilterType) map[string][]*chainhash.Hash {

	checkpoints := make(map[string][]*chainhash.Hash)
	getCheckptMsg := wire.NewMsgGetCFCheckpt(fType, lastHash)
<<<<<<< HEAD
	b.server.queryAllPeers(
=======
	b.cfg.queryAllPeers(
>>>>>>> e6008ceb
		getCheckptMsg,
		func(sp *ServerPeer, resp wire.Message, quit chan<- struct{},
			peerQuit chan<- struct{}) {
			switch m := resp.(type) {
			case *wire.MsgCFCheckpt:
				if m.FilterType == fType &&
					m.StopHash == *lastHash {
					checkpoints[sp.Addr()] = m.FilterHeaders
					close(peerQuit)
				}
			}
		},
	)
	return checkpoints
}

// checkCFCheckptSanity checks whether all peers which have responded agree.
// If so, it returns -1; otherwise, it returns the earliest index at which at
// least one of the peers differs. The checkpoints are also checked against the
// existing store up to the tip of the store. If all of the peers match but
// the store doesn't, the height at which the mismatch occurs is returned.
func checkCFCheckptSanity(cp map[string][]*chainhash.Hash,
	headerStore *headerfs.FilterHeaderStore) (int, error) {

	// Get the known best header to compare against checkpoints.
	_, storeTip, err := headerStore.ChainTip()
	if err != nil {
		return 0, err
	}

	// Determine the maximum length of each peer's checkpoint list. If they
	// differ, we don't return yet because we want to make sure they match
	// up to the shortest one.
	maxLen := 0
	for _, checkpoints := range cp {
		if len(checkpoints) > maxLen {
			maxLen = len(checkpoints)
		}
	}

	// Compare the actual checkpoints against each other and anything
	// stored in the header store.
	for i := 0; i < maxLen; i++ {
		var checkpoint chainhash.Hash
		for _, checkpoints := range cp {
			if i >= len(checkpoints) {
				continue
			}
			if checkpoint == zeroHash {
				checkpoint = *checkpoints[i]
			}
			if checkpoint != *checkpoints[i] {
				log.Warnf("mismatch at %v, expected %v got "+
					"%v", i, checkpoint, checkpoints[i])
				return i, nil
			}
		}

		ckptHeight := uint32((i + 1) * wire.CFCheckptInterval)

		if ckptHeight <= storeTip {
			header, err := headerStore.FetchHeaderByHeight(
				ckptHeight,
			)
			if err != nil {
				return i, err
			}

			if *header != checkpoint {
				log.Warnf("mismatch at height %v, expected %v got "+
					"%v", ckptHeight, header, checkpoint)
				return i, nil
			}
		}
	}

	return -1, nil
}

// blockHandler is the main handler for the block manager.  It must be run as a
// goroutine.  It processes block and inv messages in a separate goroutine from
// the peer handlers so the block (MsgBlock) messages are handled by a single
// thread without needing to lock memory data structures.  This is important
// because the block manager controls which blocks are needed and how
// the fetching should proceed.
func (b *blockManager) blockHandler() {
	candidatePeers := list.New()
out:
	for {
		// Now check peer messages and quit channels.
		select {
		case m := <-b.peerChan:
			switch msg := m.(type) {
			case *newPeerMsg:
				b.handleNewPeerMsg(candidatePeers, msg.peer)

			case *invMsg:
				b.handleInvMsg(msg)

			case *headersMsg:
				b.handleHeadersMsg(msg)

			case *donePeerMsg:
				b.handleDonePeerMsg(candidatePeers, msg.peer)

			default:
				log.Warnf("Invalid message type in block "+
					"handler: %T", msg)
			}

		case <-b.quit:
			break out
		}
	}

	b.wg.Done()
	log.Trace("Block handler done")
}

// SyncPeer returns the current sync peer.
func (b *blockManager) SyncPeer() *ServerPeer {
	b.syncPeerMutex.Lock()
	defer b.syncPeerMutex.Unlock()

	return b.syncPeer
}

// isSyncCandidate returns whether or not the peer is a candidate to consider
// syncing from.
func (b *blockManager) isSyncCandidate(sp *ServerPeer) bool {
	// The peer is not a candidate for sync if it's not a full node.
	return sp.Services()&wire.SFNodeNetwork == wire.SFNodeNetwork
}

// findNextHeaderCheckpoint returns the next checkpoint after the passed height.
// It returns nil when there is not one either because the height is already
// later than the final checkpoint or there are none for the current network.
func (b *blockManager) findNextHeaderCheckpoint(height int32) *chaincfg.Checkpoint {
	// There is no next checkpoint if there are none for this current
	// network.
	checkpoints := b.cfg.ChainParams.Checkpoints
	if len(checkpoints) == 0 {
		return nil
	}

	// There is no next checkpoint if the height is already after the final
	// checkpoint.
	finalCheckpoint := &checkpoints[len(checkpoints)-1]
	if height >= finalCheckpoint.Height {
		return nil
	}

	// Find the next checkpoint.
	nextCheckpoint := finalCheckpoint
	for i := len(checkpoints) - 2; i >= 0; i-- {
		if height >= checkpoints[i].Height {
			break
		}
		nextCheckpoint = &checkpoints[i]
	}
	return nextCheckpoint
}

// findPreviousHeaderCheckpoint returns the last checkpoint before the passed
// height. It returns a checkpoint matching the genesis block when the height
// is earlier than the first checkpoint or there are no checkpoints for the
// current network. This is used for resetting state when a malicious peer
// sends us headers that don't lead up to a known checkpoint.
func (b *blockManager) findPreviousHeaderCheckpoint(height int32) *chaincfg.Checkpoint {
	// Start with the genesis block - earliest checkpoint to which our code
	// will want to reset
	prevCheckpoint := &chaincfg.Checkpoint{
		Height: 0,
		Hash:   b.cfg.ChainParams.GenesisHash,
	}

	// Find the latest checkpoint lower than height or return genesis block
	// if there are none.
	checkpoints := b.cfg.ChainParams.Checkpoints
	for i := 0; i < len(checkpoints); i++ {
		if height <= checkpoints[i].Height {
			break
		}
		prevCheckpoint = &checkpoints[i]
	}

	return prevCheckpoint
}

// startSync will choose the best peer among the available candidate peers to
// download/sync the blockchain from.  When syncing is already running, it
// simply returns.  It also examines the candidates for any which are no longer
// candidates and removes them as needed.
func (b *blockManager) startSync(peers *list.List) {
	// Return now if we're already syncing.
	if b.syncPeer != nil {
		return
	}

	_, bestHeight, err := b.cfg.BlockHeaders.ChainTip()
	if err != nil {
		log.Errorf("Failed to get hash and height for the "+
			"latest block: %s", err)
		return
	}

	var bestPeer *ServerPeer
	var enext *list.Element
	for e := peers.Front(); e != nil; e = enext {
		enext = e.Next()
		sp := e.Value.(*ServerPeer)

		// Remove sync candidate peers that are no longer candidates
		// due to passing their latest known block.
		//
		// NOTE: The < is intentional as opposed to <=.  While
		// techcnically the peer doesn't have a later block when it's
		// equal, it will likely have one soon so it is a reasonable
		// choice.  It also allows the case where both are at 0 such as
		// during regression test.
		if sp.LastBlock() < int32(bestHeight) {
			peers.Remove(e)
			continue
		}

		// TODO: Use a better algorithm to choose the best peer.
		// For now, just pick the candidate with the highest last block.
		if bestPeer == nil || sp.LastBlock() > bestPeer.LastBlock() {
			bestPeer = sp
		}
	}

	// Start syncing from the best peer if one was selected.
	if bestPeer != nil {
		locator, err := b.cfg.BlockHeaders.LatestBlockLocator()
		if err != nil {
			log.Errorf("Failed to get block locator for the "+
				"latest block: %s", err)
			return
		}

		log.Infof("Syncing to block height %d from peer %s",
			bestPeer.LastBlock(), bestPeer.Addr())

		// Now that we know we have a new sync peer, we'll lock it in
		// within the proper attribute.
		b.syncPeerMutex.Lock()
		b.syncPeer = bestPeer
		b.syncPeerMutex.Unlock()

		// By default will use the zero hash as our stop hash to query
		// for all the headers beyond our view of the network based on
		// our latest block locator.
		stopHash := &zeroHash

		// If we're still within the range of the set checkpoints, then
		// we'll use the next checkpoint to guide the set of headers we
		// fetch, setting our stop hash to the next checkpoint hash.
		if b.nextCheckpoint != nil && int32(bestHeight) < b.nextCheckpoint.Height {
			log.Infof("Downloading headers for blocks %d to "+
				"%d from peer %s", bestHeight+1,
				b.nextCheckpoint.Height, bestPeer.Addr())

			stopHash = b.nextCheckpoint.Hash
		} else {
			log.Infof("Fetching set of headers from tip "+
				"(height=%v) from peer %s", bestHeight,
				bestPeer.Addr())
		}

		// With our stop hash selected, we'll kick off the sync from
		// this peer with an initial GetHeaders message.
		b.SyncPeer().PushGetHeadersMsg(locator, stopHash)
	} else {
		log.Warnf("No sync peer candidates available")
	}
}

// IsFullySynced returns whether or not the block manager believed it is fully
// synced to the connected peers, meaning both block headers and filter headers
// are current.
func (b *blockManager) IsFullySynced() bool {
	_, blockHeaderHeight, err := b.cfg.BlockHeaders.ChainTip()
	if err != nil {
		return false
	}

	_, filterHeaderHeight, err := b.cfg.RegFilterHeaders.ChainTip()
	if err != nil {
		return false
	}

	// If the block headers and filter headers are not at the same height,
	// we cannot be fully synced.
	if blockHeaderHeight != filterHeaderHeight {
		return false
	}

	// Block and filter headers being at the same height, return whether
	// our block headers are synced.
	return b.BlockHeadersSynced()
}

// BlockHeadersSynced returns whether or not the block manager believes its
// block headers are synced with the connected peers.
func (b *blockManager) BlockHeadersSynced() bool {
	b.syncPeerMutex.RLock()
	defer b.syncPeerMutex.RUnlock()

	// Figure out the latest block we know.
	header, height, err := b.cfg.BlockHeaders.ChainTip()
	if err != nil {
		return false
	}

	// There is no last checkpoint if checkpoints are disabled or there are
	// none for this current network.
	checkpoints := b.cfg.ChainParams.Checkpoints
	if len(checkpoints) != 0 {
		// We aren't current if the newest block we know of isn't ahead
		// of all checkpoints.
		if checkpoints[len(checkpoints)-1].Height >= int32(height) {
			return false
		}
	}

	// If we have a syncPeer and are below the block we are syncing to, we
	// are not current.
	if b.syncPeer != nil && int32(height) < b.syncPeer.LastBlock() {
		return false
	}

	// If our time source (median times of all the connected peers) is at
	// least 24 hours ahead of our best known block, we aren't current.
	minus24Hours := b.cfg.TimeSource.AdjustedTime().Add(-24 * time.Hour)
	if header.Timestamp.Before(minus24Hours) {
		return false
	}

	// If we have no sync peer, we can assume we're current for now.
	if b.syncPeer == nil {
		return true
	}

	// If we have a syncPeer and the peer reported a higher known block
	// height on connect than we know the peer already has, we're probably
	// not current. If the peer is lying to us, other code will disconnect
	// it and then we'll re-check and notice that we're actually current.
	return b.syncPeer.LastBlock() >= b.syncPeer.StartingHeight()
}

// QueueInv adds the passed inv message and peer to the block handling queue.
func (b *blockManager) QueueInv(inv *wire.MsgInv, sp *ServerPeer) {
	// No channel handling here because peers do not need to block on inv
	// messages.
	if atomic.LoadInt32(&b.shutdown) != 0 {
		return
	}

	select {
	case b.peerChan <- &invMsg{inv: inv, peer: sp}:
	case <-b.quit:
		return
	}
}

// handleInvMsg handles inv messages from all peers.
// We examine the inventory advertised by the remote peer and act accordingly.
func (b *blockManager) handleInvMsg(imsg *invMsg) {
	// Attempt to find the final block in the inventory list.  There may
	// not be one.
	lastBlock := -1
	invVects := imsg.inv.InvList
	for i := len(invVects) - 1; i >= 0; i-- {
		if invVects[i].Type == wire.InvTypeBlock {
			lastBlock = i
			break
		}
	}

	// If this inv contains a block announcement, and this isn't coming from
	// our current sync peer or we're current, then update the last
	// announced block for this peer. We'll use this information later to
	// update the heights of peers based on blocks we've accepted that they
	// previously announced.
	if lastBlock != -1 && (imsg.peer != b.SyncPeer() || b.BlockHeadersSynced()) {
		imsg.peer.UpdateLastAnnouncedBlock(&invVects[lastBlock].Hash)
	}

	// Ignore invs from peers that aren't the sync if we are not current.
	// Helps prevent dealing with orphans.
	if imsg.peer != b.SyncPeer() && !b.BlockHeadersSynced() {
		return
	}

	// If our chain is current and a peer announces a block we already
	// know of, then update their current block height.
	if lastBlock != -1 && b.BlockHeadersSynced() {
		height, err := b.cfg.BlockHeaders.HeightFromHash(&invVects[lastBlock].Hash)
		if err == nil {
			imsg.peer.UpdateLastBlockHeight(int32(height))
		}
	}

	// Add blocks to the cache of known inventory for the peer.
	for _, iv := range invVects {
		if iv.Type == wire.InvTypeBlock {
			imsg.peer.AddKnownInventory(iv)
		}
	}

	// If this is the sync peer or we're current, get the headers for the
	// announced blocks and update the last announced block.
	if lastBlock != -1 && (imsg.peer == b.SyncPeer() || b.BlockHeadersSynced()) {
		lastEl := b.headerList.Back()
		var lastHash chainhash.Hash
		if lastEl != nil {
			lastHash = lastEl.Header.BlockHash()
		}

		// Only send getheaders if we don't already know about the last
		// block hash being announced.
		if lastHash != invVects[lastBlock].Hash && lastEl != nil &&
			b.lastRequested != invVects[lastBlock].Hash {

			// Make a locator starting from the latest known header
			// we've processed.
			locator := make(blockchain.BlockLocator, 0,
				wire.MaxBlockLocatorsPerMsg)
			locator = append(locator, &lastHash)

			// Add locator from the database as backup.
			knownLocator, err := b.cfg.BlockHeaders.LatestBlockLocator()
			if err == nil {
				locator = append(locator, knownLocator...)
			}

			// Get headers based on locator.
			err = imsg.peer.PushGetHeadersMsg(locator,
				&invVects[lastBlock].Hash)
			if err != nil {
				log.Warnf("Failed to send getheaders message "+
					"to peer %s: %s", imsg.peer.Addr(), err)
				return
			}
			b.lastRequested = invVects[lastBlock].Hash
		}
	}
}

// QueueHeaders adds the passed headers message and peer to the block handling
// queue.
func (b *blockManager) QueueHeaders(headers *wire.MsgHeaders, sp *ServerPeer) {
	// No channel handling here because peers do not need to block on
	// headers messages.
	if atomic.LoadInt32(&b.shutdown) != 0 {
		return
	}

	select {
	case b.peerChan <- &headersMsg{headers: headers, peer: sp}:
	case <-b.quit:
		return
	}
}

// handleHeadersMsg handles headers messages from all peers.
func (b *blockManager) handleHeadersMsg(hmsg *headersMsg) {
	msg := hmsg.headers
	numHeaders := len(msg.Headers)

	// Nothing to do for an empty headers message.
	if numHeaders == 0 {
		return
	}

	// For checking to make sure blocks aren't too far in the future as of
	// the time we receive the headers message.
	maxTimestamp := b.cfg.TimeSource.AdjustedTime().
		Add(maxTimeOffset)

	// We'll attempt to write the entire batch of validated headers
	// atomically in order to improve peformance.
	headerWriteBatch := make([]headerfs.BlockHeader, 0, len(msg.Headers))

	// Process all of the received headers ensuring each one connects to
	// the previous and that checkpoints match.
	receivedCheckpoint := false
	var (
		finalHash   *chainhash.Hash
		finalHeight int32
	)
	for i, blockHeader := range msg.Headers {
		blockHash := blockHeader.BlockHash()
		finalHash = &blockHash

		// Ensure there is a previous header to compare against.
		prevNodeEl := b.headerList.Back()
		if prevNodeEl == nil {
			log.Warnf("Header list does not contain a previous" +
				"element as expected -- disconnecting peer")
			hmsg.peer.Disconnect()
			return
		}

		// Ensure the header properly connects to the previous one,
		// that the proof of work is good, and that the header's
		// timestamp isn't too far in the future, and add it to the
		// list of headers.
		node := headerlist.Node{Header: *blockHeader}
		prevNode := prevNodeEl
		prevHash := prevNode.Header.BlockHash()
		if prevHash.IsEqual(&blockHeader.PrevBlock) {
			err := b.checkHeaderSanity(blockHeader, maxTimestamp,
				false)
			if err != nil {
				log.Warnf("Header doesn't pass sanity check: "+
					"%s -- disconnecting peer", err)
				hmsg.peer.Disconnect()
				return
			}

			node.Height = prevNode.Height + 1
			finalHeight = node.Height

			// This header checks out, so we'll add it to our write
			// batch.
			headerWriteBatch = append(headerWriteBatch, headerfs.BlockHeader{
				BlockHeader: blockHeader,
				Height:      uint32(node.Height),
			})

			hmsg.peer.UpdateLastBlockHeight(node.Height)

			b.blkHeaderProgressLogger.LogBlockHeight(
				blockHeader.Timestamp, node.Height,
			)

			// Finally initialize the header ->
			// map[filterHash]*peer map for filter header
			// validation purposes later.
			e := b.headerList.PushBack(node)
			if b.startHeader == nil {
				b.startHeader = e
			}
		} else {
			// The block doesn't connect to the last block we know.
			// We will need to do some additional checks to process
			// possible reorganizations or incorrect chain on
			// either our or the peer's side.
			//
			// If we got these headers from a peer that's not our
			// sync peer, they might not be aligned correctly or
			// even on the right chain. Just ignore the rest of the
			// message. However, if we're current, this might be a
			// reorg, in which case we'll either change our sync
			// peer or disconnect the peer that sent us these bad
			// headers.
			if hmsg.peer != b.SyncPeer() && !b.BlockHeadersSynced() {
				return
			}

			// Check if this is the last block we know of. This is
			// a shortcut for sendheaders so that each redundant
			// header doesn't cause a disk read.
			if blockHash == prevHash {
				continue
			}

			// Check if this block is known. If so, we continue to
			// the next one.
			_, _, err := b.cfg.BlockHeaders.FetchHeader(&blockHash)
			if err == nil {
				continue
			}

			// Check if the previous block is known. If it is, this
			// is probably a reorg based on the estimated latest
			// block that matches between us and the peer as
			// derived from the block locator we sent to request
			// these headers. Otherwise, the headers don't connect
			// to anything we know and we should disconnect the
			// peer.
			backHead, backHeight, err := b.cfg.BlockHeaders.FetchHeader(
				&blockHeader.PrevBlock,
			)
			if err != nil {
				log.Warnf("Received block header that does not"+
					" properly connect to the chain from"+
					" peer %s (%s) -- disconnecting",
					hmsg.peer.Addr(), err)
				hmsg.peer.Disconnect()
				return
			}

			// We've found a branch we weren't aware of. If the
			// branch is earlier than the latest synchronized
			// checkpoint, it's invalid and we need to disconnect
			// the reporting peer.
			prevCheckpoint := b.findPreviousHeaderCheckpoint(
				prevNode.Height,
			)
			if backHeight < uint32(prevCheckpoint.Height) {
				log.Errorf("Attempt at a reorg earlier than a "+
					"checkpoint past which we've already "+
					"synchronized -- disconnecting peer "+
					"%s", hmsg.peer.Addr())
				hmsg.peer.Disconnect()
				return
			}

			// Check the sanity of the new branch. If any of the
			// blocks don't pass sanity checks, disconnect the
			// peer.  We also keep track of the work represented by
			// these headers so we can compare it to the work in
			// the known good chain.
			b.reorgList.ResetHeaderState(headerlist.Node{
				Header: *backHead,
				Height: int32(backHeight),
			})
			totalWork := big.NewInt(0)
			for j, reorgHeader := range msg.Headers[i:] {
				err = b.checkHeaderSanity(reorgHeader,
					maxTimestamp, true)
				if err != nil {
					log.Warnf("Header doesn't pass sanity"+
						" check: %s -- disconnecting "+
						"peer", err)
					hmsg.peer.Disconnect()
					return
				}
				totalWork.Add(totalWork,
					blockchain.CalcWork(reorgHeader.Bits))
				b.reorgList.PushBack(headerlist.Node{
					Header: *reorgHeader,
					Height: int32(backHeight+1) + int32(j),
				})
			}
			log.Tracef("Sane reorg attempted. Total work from "+
				"reorg chain: %v", totalWork)

			// All the headers pass sanity checks. Now we calculate
			// the total work for the known chain.
			knownWork := big.NewInt(0)

			// This should NEVER be nil because the most recent
			// block is always pushed back by resetHeaderState
			knownEl := b.headerList.Back()
			var knownHead *wire.BlockHeader
			for j := uint32(prevNode.Height); j > backHeight; j-- {
				if knownEl != nil {
					knownHead = &knownEl.Header
					knownEl = knownEl.Prev()
				} else {
					knownHead, _, err = b.cfg.BlockHeaders.FetchHeader(
						&knownHead.PrevBlock)
					if err != nil {
						log.Criticalf("Can't get block"+
							"header for hash %s: "+
							"%v",
							knownHead.PrevBlock,
							err)
						// Should we panic here?
					}
				}
				knownWork.Add(knownWork,
					blockchain.CalcWork(knownHead.Bits))
			}

			log.Tracef("Total work from known chain: %v", knownWork)

			// Compare the two work totals and reject the new chain
			// if it doesn't have more work than the previously
			// known chain. Disconnect if it's actually less than
			// the known chain.
			switch knownWork.Cmp(totalWork) {
			case 1:
				log.Warnf("Reorg attempt that has less work "+
					"than known chain from peer %s -- "+
					"disconnecting", hmsg.peer.Addr())
				hmsg.peer.Disconnect()
				fallthrough
			case 0:
				return
			default:
			}

			// At this point, we have a valid reorg, so we roll
			// back the existing chain and add the new block
			// header.  We also change the sync peer. Then we can
			// continue with the rest of the headers in the message
			// as if nothing has happened.
			b.syncPeerMutex.Lock()
			b.syncPeer = hmsg.peer
			b.syncPeerMutex.Unlock()
			_, err = b.rollBackToHeight(backHeight)
			if err != nil {
				panic(fmt.Sprintf("Rollback failed: %s", err))
				// Should we panic here?
			}

			hdrs := headerfs.BlockHeader{
				BlockHeader: blockHeader,
				Height:      backHeight + 1,
			}
			err = b.cfg.BlockHeaders.WriteHeaders(hdrs)
			if err != nil {
				log.Criticalf("Couldn't write block to "+
					"database: %s", err)
				// Should we panic here?
			}

			b.headerList.ResetHeaderState(headerlist.Node{
				Header: *backHead,
				Height: int32(backHeight),
			})
			b.headerList.PushBack(headerlist.Node{
				Header: *blockHeader,
				Height: int32(backHeight + 1),
			})
		}

		// Verify the header at the next checkpoint height matches.
		if b.nextCheckpoint != nil && node.Height == b.nextCheckpoint.Height {
			nodeHash := node.Header.BlockHash()
			if nodeHash.IsEqual(b.nextCheckpoint.Hash) {
				receivedCheckpoint = true
				log.Infof("Verified downloaded block "+
					"header against checkpoint at height "+
					"%d/hash %s", node.Height, nodeHash)
			} else {
				log.Warnf("Block header at height %d/hash "+
					"%s from peer %s does NOT match "+
					"expected checkpoint hash of %s -- "+
					"disconnecting", node.Height,
					nodeHash, hmsg.peer.Addr(),
					b.nextCheckpoint.Hash)

				prevCheckpoint := b.findPreviousHeaderCheckpoint(
					node.Height,
				)

				log.Infof("Rolling back to previous validated "+
					"checkpoint at height %d/hash %s",
					prevCheckpoint.Height,
					prevCheckpoint.Hash)

				_, err := b.rollBackToHeight(uint32(
					prevCheckpoint.Height),
				)
				if err != nil {
					log.Criticalf("Rollback failed: %s",
						err)
					// Should we panic here?
				}

				hmsg.peer.Disconnect()
				return
			}
			break
		}
	}

	log.Tracef("Writing header batch of %v block headers",
		len(headerWriteBatch))

	if len(headerWriteBatch) > 0 {
		// With all the headers in this batch validated, we'll write
		// them all in a single transaction such that this entire batch
		// is atomic.
		err := b.cfg.BlockHeaders.WriteHeaders(headerWriteBatch...)
		if err != nil {
			log.Errorf("Unable to write block headers: %v", err)
			return
		}
	}

	// When this header is a checkpoint, find the next checkpoint.
	if receivedCheckpoint {
		b.nextCheckpoint = b.findNextHeaderCheckpoint(finalHeight)
	}

	// If not current, request the next batch of headers starting from the
	// latest known header and ending with the next checkpoint.
	if b.cfg.ChainParams.Net == chaincfg.SimNetParams.Net || !b.BlockHeadersSynced() {
		locator := blockchain.BlockLocator([]*chainhash.Hash{finalHash})
		nextHash := zeroHash
		if b.nextCheckpoint != nil {
			nextHash = *b.nextCheckpoint.Hash
		}
		err := hmsg.peer.PushGetHeadersMsg(locator, &nextHash)
		if err != nil {
			log.Warnf("Failed to send getheaders message to "+
				"peer %s: %s", hmsg.peer.Addr(), err)
			return
		}
	}

	// Since we have a new set of headers written to disk, we'll send out a
	// new signal to notify any waiting sub-systems that they can now maybe
	// proceed do to us extending the header chain.
	b.newHeadersMtx.Lock()
	b.headerTip = uint32(finalHeight)
	b.headerTipHash = *finalHash
	b.newHeadersMtx.Unlock()
	b.newHeadersSignal.Broadcast()
}

// checkHeaderSanity checks the PoW, and timestamp of a block header.
func (b *blockManager) checkHeaderSanity(blockHeader *wire.BlockHeader,
	maxTimestamp time.Time, reorgAttempt bool) error {
	diff, err := b.calcNextRequiredDifficulty(
		blockHeader.Timestamp, reorgAttempt)
	if err != nil {
		return err
	}
	stubBlock := ltcutil.NewBlock(&wire.MsgBlock{
		Header: *blockHeader,
	})
	err = blockchain.CheckProofOfWork(stubBlock,
		blockchain.CompactToBig(diff))
	if err != nil {
		return err
	}
	// Ensure the block time is not too far in the future.
	if blockHeader.Timestamp.After(maxTimestamp) {
		return fmt.Errorf("block timestamp of %v is too far in the "+
			"future", blockHeader.Timestamp)
	}
	return nil
}

// calcNextRequiredDifficulty calculates the required difficulty for the block
// after the passed previous block node based on the difficulty retarget rules.
func (b *blockManager) calcNextRequiredDifficulty(newBlockTime time.Time,
	reorgAttempt bool) (uint32, error) {

	hList := b.headerList
	if reorgAttempt {
		hList = b.reorgList
	}

	lastNode := hList.Back()

	// Genesis block.
	if lastNode == nil {
		return b.cfg.ChainParams.PowLimitBits, nil
	}

	// Return the previous block's difficulty requirements if this block
	// is not at a difficulty retarget interval.
	if (lastNode.Height+1)%b.blocksPerRetarget != 0 {
		// For networks that support it, allow special reduction of the
		// required difficulty once too much time has elapsed without
		// mining a block.
		if b.cfg.ChainParams.ReduceMinDifficulty {
			// Return minimum difficulty when more than the desired
			// amount of time has elapsed without mining a block.
			reductionTime := int64(
				b.cfg.ChainParams.MinDiffReductionTime /
					time.Second)
			allowMinTime := lastNode.Header.Timestamp.Unix() +
				reductionTime
			if newBlockTime.Unix() > allowMinTime {
				return b.cfg.ChainParams.PowLimitBits, nil
			}

			// The block was mined within the desired timeframe, so
			// return the difficulty for the last block which did
			// not have the special minimum difficulty rule applied.
			prevBits, err := b.findPrevTestNetDifficulty(hList)
			if err != nil {
				return 0, err
			}
			return prevBits, nil
		}

		// For the main network (or any unrecognized networks), simply
		// return the previous block's difficulty requirements.
		return lastNode.Header.Bits, nil
	}

	// Get the block node at the previous retarget (targetTimespan days
	// worth of blocks).
	firstNode, err := b.cfg.BlockHeaders.FetchHeaderByHeight(
		uint32(lastNode.Height + 1 - b.blocksPerRetarget),
	)
	if err != nil {
		return 0, err
	}

	// Limit the amount of adjustment that can occur to the previous
	// difficulty.
	actualTimespan := lastNode.Header.Timestamp.Unix() -
		firstNode.Timestamp.Unix()
	adjustedTimespan := actualTimespan
	if actualTimespan < b.minRetargetTimespan {
		adjustedTimespan = b.minRetargetTimespan
	} else if actualTimespan > b.maxRetargetTimespan {
		adjustedTimespan = b.maxRetargetTimespan
	}

	// Calculate new target difficulty as:
	//  currentDifficulty * (adjustedTimespan / targetTimespan)
	// The result uses integer division which means it will be slightly
	// rounded down.  Bitcoind also uses integer division to calculate this
	// result.
	oldTarget := blockchain.CompactToBig(lastNode.Header.Bits)
	newTarget := new(big.Int).Mul(oldTarget, big.NewInt(adjustedTimespan))
	targetTimeSpan := int64(b.cfg.ChainParams.TargetTimespan /
		time.Second)
	newTarget.Div(newTarget, big.NewInt(targetTimeSpan))

	// Limit new value to the proof of work limit.
	if newTarget.Cmp(b.cfg.ChainParams.PowLimit) > 0 {
		newTarget.Set(b.cfg.ChainParams.PowLimit)
	}

	// Log new target difficulty and return it.  The new target logging is
	// intentionally converting the bits back to a number instead of using
	// newTarget since conversion to the compact representation loses
	// precision.
	newTargetBits := blockchain.BigToCompact(newTarget)
	log.Debugf("Difficulty retarget at block height %d", lastNode.Height+1)
	log.Debugf("Old target %08x (%064x)", lastNode.Header.Bits, oldTarget)
	log.Debugf("New target %08x (%064x)", newTargetBits,
		blockchain.CompactToBig(newTargetBits))
	log.Debugf("Actual timespan %v, adjusted timespan %v, target timespan %v",
		time.Duration(actualTimespan)*time.Second,
		time.Duration(adjustedTimespan)*time.Second,
		b.cfg.ChainParams.TargetTimespan)

	return newTargetBits, nil
}

// findPrevTestNetDifficulty returns the difficulty of the previous block which
// did not have the special testnet minimum difficulty rule applied.
func (b *blockManager) findPrevTestNetDifficulty(hList headerlist.Chain) (uint32, error) {
	startNode := hList.Back()

	// Genesis block.
	if startNode == nil {
		return b.cfg.ChainParams.PowLimitBits, nil
	}

	// Search backwards through the chain for the last block without
	// the special rule applied.
	iterEl := startNode
	iterNode := &startNode.Header
	iterHeight := startNode.Height
	for iterNode != nil && iterHeight%b.blocksPerRetarget != 0 &&
		iterNode.Bits == b.cfg.ChainParams.PowLimitBits {

		// Get the previous block node.  This function is used over
		// simply accessing iterNode.parent directly as it will
		// dynamically create previous block nodes as needed.  This
		// helps allow only the pieces of the chain that are needed
		// to remain in memory.
		iterHeight--
		el := iterEl.Prev()
		if el != nil {
			iterNode = &el.Header
		} else {
			node, err := b.cfg.BlockHeaders.FetchHeaderByHeight(
				uint32(iterHeight),
			)
			if err != nil {
				log.Errorf("GetBlockByHeight: %s", err)
				return 0, err
			}
			iterNode = node
		}
	}

	// Return the found difficulty or the minimum difficulty if no
	// appropriate block was found.
	lastBits := b.cfg.ChainParams.PowLimitBits
	if iterNode != nil {
		lastBits = iterNode.Bits
	}
	return lastBits, nil
}

// onBlockConnected queues a block notification that extends the current chain.
func (b *blockManager) onBlockConnected(header wire.BlockHeader, height uint32) {
	select {
	case b.blockNtfnChan <- blockntfns.NewBlockConnected(header, height):
	case <-b.quit:
	}
}

// onBlockDisconnected queues a block notification that reorgs the current
// chain.
func (b *blockManager) onBlockDisconnected(headerDisconnected wire.BlockHeader,
	heightDisconnected uint32, newChainTip wire.BlockHeader) {

	select {
	case b.blockNtfnChan <- blockntfns.NewBlockDisconnected(
		headerDisconnected, heightDisconnected, newChainTip,
	):
	case <-b.quit:
	}
}

// Notifications exposes a receive-only channel in which the latest block
// notifications for the tip of the chain can be received.
func (b *blockManager) Notifications() <-chan blockntfns.BlockNtfn {
	return b.blockNtfnChan
}

// NotificationsSinceHeight returns a backlog of block notifications starting
// from the given height to the tip of the chain. When providing a height of 0,
// a backlog will not be delivered.
func (b *blockManager) NotificationsSinceHeight(
	height uint32) ([]blockntfns.BlockNtfn, uint32, error) {

	b.newFilterHeadersMtx.RLock()
	bestHeight := b.filterHeaderTip
	b.newFilterHeadersMtx.RUnlock()

	// If a height of 0 is provided by the caller, then a backlog of
	// notifications is not needed.
	if height == 0 {
		return nil, bestHeight, nil
	}

	// If the best height matches the filter header tip, then we're done and
	// don't need to proceed any further.
	if bestHeight == height {
		return nil, bestHeight, nil
	}

	// If the request has a height later than a height we've yet to come
	// across in the chain, we'll return an error to indicate so to the
	// caller.
	if height > bestHeight {
		return nil, 0, fmt.Errorf("request with height %d is greater "+
			"than best height known %d", height, bestHeight)
	}

	// Otherwise, we need to read block headers from disk to deliver a
	// backlog to the caller before we proceed.
	blocks := make([]blockntfns.BlockNtfn, 0, bestHeight-height)
	for i := height + 1; i <= bestHeight; i++ {
		header, err := b.cfg.BlockHeaders.FetchHeaderByHeight(i)
		if err != nil {
			return nil, 0, err
		}

		blocks = append(blocks, blockntfns.NewBlockConnected(*header, i))
	}

	return blocks, bestHeight, nil
}<|MERGE_RESOLUTION|>--- conflicted
+++ resolved
@@ -12,7 +12,6 @@
 	"sync/atomic"
 	"time"
 
-<<<<<<< HEAD
 	"github.com/ltcsuite/ltcd/blockchain"
 	"github.com/ltcsuite/ltcd/chaincfg"
 	"github.com/ltcsuite/ltcd/chaincfg/chainhash"
@@ -21,25 +20,12 @@
 	"github.com/ltcsuite/ltcutil"
 	"github.com/ltcsuite/ltcutil/gcs"
 	"github.com/ltcsuite/ltcutil/gcs/builder"
+	"github.com/ltcsuite/neutrino/banman"
 	"github.com/ltcsuite/neutrino/blockntfns"
+	"github.com/ltcsuite/neutrino/chainsync"
 	"github.com/ltcsuite/neutrino/headerfs"
 	"github.com/ltcsuite/neutrino/headerlist"
-=======
-	"github.com/btcsuite/btcd/blockchain"
-	"github.com/btcsuite/btcd/chaincfg"
-	"github.com/btcsuite/btcd/chaincfg/chainhash"
-	"github.com/btcsuite/btcd/txscript"
-	"github.com/btcsuite/btcd/wire"
-	"github.com/btcsuite/btcutil"
-	"github.com/btcsuite/btcutil/gcs"
-	"github.com/btcsuite/btcutil/gcs/builder"
-	"github.com/lightninglabs/neutrino/banman"
-	"github.com/lightninglabs/neutrino/blockntfns"
-	"github.com/lightninglabs/neutrino/chainsync"
-	"github.com/lightninglabs/neutrino/headerfs"
-	"github.com/lightninglabs/neutrino/headerlist"
-	"github.com/lightninglabs/neutrino/query"
->>>>>>> e6008ceb
+	"github.com/ltcsuite/neutrino/query"
 )
 
 const (
@@ -138,7 +124,7 @@
 	BanPeer func(addr string, reason banman.Reason) error
 
 	// GetBlock fetches a block from the p2p network.
-	GetBlock func(chainhash.Hash, ...QueryOption) (*btcutil.Block, error)
+	GetBlock func(chainhash.Hash, ...QueryOption) (*ltcutil.Block, error)
 
 	// firstPeerSignal is a channel that's sent upon once the main daemon
 	// has made its first peer connection. We use this to ensure we don't
@@ -228,13 +214,6 @@
 	// syncPeerMutex protects the above syncPeer pointer at all times.
 	syncPeerMutex sync.RWMutex
 
-<<<<<<< HEAD
-	// server is a pointer to the main p2p server for Neutrino, we'll use
-	// this pointer at times to do things like access the database, etc
-	server *ChainService
-
-=======
->>>>>>> e6008ceb
 	// peerChan is a channel for messages that come from peers
 	peerChan chan interface{}
 
@@ -265,11 +244,7 @@
 	adjustmentFactor := cfg.ChainParams.RetargetAdjustmentFactor
 
 	bm := blockManager{
-<<<<<<< HEAD
-		server:        s,
-=======
 		cfg:           cfg,
->>>>>>> e6008ceb
 		peerChan:      make(chan interface{}, MaxPeers*3),
 		blockNtfnChan: make(chan blockntfns.BlockNtfn),
 		blkHeaderProgressLogger: newBlockProgressLogger(
@@ -1447,8 +1422,6 @@
 	store *headerfs.FilterHeaderStore, fType wire.FilterType) (
 	[]*chainhash.Hash, error) {
 
-<<<<<<< HEAD
-=======
 	// First check the served checkpoints against the hardcoded ones.
 	for peer, cp := range checkpoints {
 		for i, header := range cp {
@@ -1483,7 +1456,6 @@
 	}
 
 	// Check if the remaining checkpoints are sane.
->>>>>>> e6008ceb
 	heightDiff, err := checkCFCheckptSanity(checkpoints, store)
 	if err != nil {
 		return nil, err
@@ -1647,14 +1619,6 @@
 	return false
 }
 
-<<<<<<< HEAD
-// resolveCFHeaderMismatch will attempt to cross-reference each filter received
-// by each peer based on what we can reconstruct and verify from the filter in
-// question. We'll return all the peers that returned what we believe to in
-// invalid filter.
-func resolveCFHeaderMismatch(block *wire.MsgBlock, fType wire.FilterType,
-	filtersFromPeers map[string]*gcs.Filter) ([]string, error) {
-=======
 // detectBadPeers fetches filters and the block at the given height to attempt
 // to detect which peers are serving bad filters.
 func (b *blockManager) detectBadPeers(headers map[string]*wire.MsgCFHeaders,
@@ -1743,7 +1707,6 @@
 func resolveFilterMismatchFromBlock(block *wire.MsgBlock,
 	fType wire.FilterType, filtersFromPeers map[string]*gcs.Filter,
 	threshold int) ([]string, error) {
->>>>>>> e6008ceb
 
 	badPeers := make(map[string]struct{})
 
@@ -1903,11 +1866,7 @@
 	// We'll now request the target filter from each peer, using a stop
 	// hash at the target block hash to ensure we only get a single filter.
 	fitlerReqMsg := wire.NewMsgGetCFilters(filterType, height, &blockHash)
-<<<<<<< HEAD
-	b.server.queryAllPeers(
-=======
 	b.cfg.queryAllPeers(
->>>>>>> e6008ceb
 		fitlerReqMsg,
 		func(sp *ServerPeer, resp wire.Message, quit chan<- struct{},
 			peerQuit chan<- struct{}) {
@@ -1955,11 +1914,7 @@
 
 	checkpoints := make(map[string][]*chainhash.Hash)
 	getCheckptMsg := wire.NewMsgGetCFCheckpt(fType, lastHash)
-<<<<<<< HEAD
-	b.server.queryAllPeers(
-=======
 	b.cfg.queryAllPeers(
->>>>>>> e6008ceb
 		getCheckptMsg,
 		func(sp *ServerPeer, resp wire.Message, quit chan<- struct{},
 			peerQuit chan<- struct{}) {
