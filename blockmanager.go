--- conflicted
+++ resolved
@@ -2731,28 +2731,6 @@
 	b.newHeadersSignal.Broadcast()
 }
 
-<<<<<<< HEAD
-// checkHeaderSanity checks the PoW, and timestamp of a block header.
-func (b *blockManager) checkHeaderSanity(blockHeader *wire.BlockHeader,
-	maxTimestamp time.Time, reorgAttempt bool) error {
-	diff, err := b.calcNextRequiredDifficulty(
-		blockHeader.Timestamp, reorgAttempt)
-	if err != nil {
-		return err
-	}
-	stubBlock := ltcutil.NewBlock(&wire.MsgBlock{
-		Header: *blockHeader,
-	})
-	err = blockchain.CheckProofOfWork(stubBlock,
-		blockchain.CompactToBig(diff))
-	if err != nil {
-		return err
-	}
-	// Ensure the block time is not too far in the future.
-	if blockHeader.Timestamp.After(maxTimestamp) {
-		return fmt.Errorf("block timestamp of %v is too far in the "+
-			"future", blockHeader.Timestamp)
-=======
 // areHeadersConnected returns true if the passed block headers are connected to
 // each other correctly.
 func areHeadersConnected(headers []*wire.BlockHeader) bool {
@@ -2776,7 +2754,6 @@
 		}
 
 		lastHeader = blockHash
->>>>>>> 42a196fa
 	}
 
 	return true
@@ -2806,21 +2783,9 @@
 		b.maxRetargetTimespan,
 	)
 
-<<<<<<< HEAD
-	// Get the block node at the previous retarget (targetTimespan days
-	// worth of blocks).
-	firstBlockNum := uint32(lastNode.Height + 1 - b.blocksPerRetarget)
-	// litecoin specific: range is 1 greater for all but the first retarget
-	if firstBlockNum != 0 {
-		firstBlockNum -= 1
-	}
-	firstNode, err := b.cfg.BlockHeaders.FetchHeaderByHeight(
-		firstBlockNum,
-=======
 	var emptyFlags blockchain.BehaviorFlags
 	err := blockchain.CheckBlockHeaderContext(
 		blockHeader, parentHeaderCtx, emptyFlags, chainCtx, true,
->>>>>>> 42a196fa
 	)
 	if err != nil {
 		return err
